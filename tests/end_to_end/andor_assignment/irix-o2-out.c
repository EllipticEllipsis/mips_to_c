s32 test(s32 arg0, s32 arg1, s32 arg2, s32 arg3) {
    s32 sp24;
    s32 sp20;
    s32 temp_s0;
    s32 temp_s0_2;
    s32 temp_t3;
    s32 temp_t5;
    s32 temp_t7;
    s32 temp_v0;
    s32 temp_v0_2;
    s32 temp_v1;
    s32 phi_s0;
    s32 phi_t0;
    s32 phi_v1;
    s32 phi_a2;
    s32 phi_v1_2;
    s32 phi_s0_2;
    s32 phi_t0_2;
    s32 phi_v1_3;
    s32 phi_v1_4;
    s32 phi_v1_5;
    s32 phi_v1_6;
    s32 phi_v1_7;

    temp_s0 = arg0 + arg1;
    temp_t7 = arg1 + arg2;
    sp20 = temp_t7;
    phi_s0 = temp_s0;
    phi_t0 = temp_t7;
    if ((temp_s0 != 0) || (phi_s0 = temp_s0, phi_t0 = temp_t7, (temp_t7 != 0)) || (temp_v0 = func_00400090(temp_t7), phi_s0 = temp_s0, phi_t0 = temp_v0, (temp_v0 != 0)) || (phi_s0 = 2, phi_t0 = temp_v0, (arg3 != 0))) {
        phi_v1 = 1;
    } else {
        phi_s0 = 2;
        phi_t0 = temp_v0;
        phi_v1 = -2;
        phi_a2 = arg2;
        if (arg0 != 0) {
            phi_s0 = 2;
            phi_t0 = temp_v0;
            phi_v1 = -1;
            phi_a2 = arg2;
        }
    }
    temp_v1 = phi_v1 + phi_a2;
    phi_s0_2 = phi_s0;
    phi_t0_2 = phi_t0;
    phi_v1_3 = temp_v1;
    if (phi_s0 != 0) {
        phi_s0_2 = phi_s0;
        phi_t0_2 = phi_t0;
        phi_v1_3 = temp_v1;
        if (phi_t0 != 0) {
            temp_s0_2 = phi_s0 + phi_t0;
            sp24 = temp_v1;
            temp_v0_2 = func_00400090(temp_s0_2);
            phi_s0_2 = temp_s0_2;
            phi_t0_2 = temp_v0_2;
            phi_v1_3 = temp_v1;
            if (temp_v0_2 != 0) {
                phi_s0_2 = temp_s0_2;
                phi_t0_2 = temp_v0_2;
                phi_v1_3 = temp_v1;
                if (arg3 != 0) {
                    phi_v1_2 = temp_v1;
                    phi_v1_6 = temp_v1;
                    if (temp_v1 < 5) {
                        do {
                            temp_t3 = (phi_v1_2 + 1) * 2;
                            phi_v1_2 = temp_t3;
                            phi_v1_6 = temp_t3;
                        } while ((temp_t3 < 5) != 0);
                    }
                    phi_s0_2 = temp_s0_2;
                    phi_t0_2 = temp_v0_2;
                    phi_v1_3 = phi_v1_6 + 5;
                }
            }
        }
    }
<<<<<<< HEAD
    if ((phi_s0_2 != 0) && (phi_t0_2 != 0) && (sp24 = phi_v1_3, temp_v1_2 = phi_v1_3, (func_00400090(phi_s0_2 + phi_t0_2) != 0)) && (arg3 != 0)) {
        phi_v1_4 = temp_v1_2;
        phi_v1_7 = temp_v1_2;
        if (temp_v1_2 < 5) {
            do {
                temp_t5 = (phi_v1_4 + 1) * 2;
                phi_v1_4 = temp_t5;
                phi_v1_7 = temp_t5;
            } while ((temp_t5 < 5) != 0);
=======
    if ((phi_s0_2 != 0) && (phi_t0_2 != 0) && (sp24 = phi_v1_3, (func_00400090(phi_s0_2 + phi_t0_2) != 0)) && (arg3 != 0)) {
        phi_v1_4 = phi_v1_3;
        phi_v1_7 = phi_v1_3;
        if (phi_v1_3 < 5) {
loop_19:
            temp_t5 = (phi_v1_4 + 1) * 2;
            phi_v1_4 = temp_t5;
            phi_v1_7 = temp_t5;
            if (temp_t5 < 5) {
                goto loop_19;
            }
>>>>>>> c31338e1
        }
        phi_v1_5 = phi_v1_7 + 5;
    } else {
        phi_v1_5 = phi_v1_3 + 6;
    }
    return phi_v1_5;
}<|MERGE_RESOLUTION|>--- conflicted
+++ resolved
@@ -64,11 +64,13 @@
                     phi_v1_2 = temp_v1;
                     phi_v1_6 = temp_v1;
                     if (temp_v1 < 5) {
-                        do {
-                            temp_t3 = (phi_v1_2 + 1) * 2;
-                            phi_v1_2 = temp_t3;
-                            phi_v1_6 = temp_t3;
-                        } while ((temp_t3 < 5) != 0);
+loop_12:
+                        temp_t3 = (phi_v1_2 + 1) * 2;
+                        phi_v1_2 = temp_t3;
+                        phi_v1_6 = temp_t3;
+                        if (temp_t3 < 5) {
+                            goto loop_12;
+                        }
                     }
                     phi_s0_2 = temp_s0_2;
                     phi_t0_2 = temp_v0_2;
@@ -77,17 +79,6 @@
             }
         }
     }
-<<<<<<< HEAD
-    if ((phi_s0_2 != 0) && (phi_t0_2 != 0) && (sp24 = phi_v1_3, temp_v1_2 = phi_v1_3, (func_00400090(phi_s0_2 + phi_t0_2) != 0)) && (arg3 != 0)) {
-        phi_v1_4 = temp_v1_2;
-        phi_v1_7 = temp_v1_2;
-        if (temp_v1_2 < 5) {
-            do {
-                temp_t5 = (phi_v1_4 + 1) * 2;
-                phi_v1_4 = temp_t5;
-                phi_v1_7 = temp_t5;
-            } while ((temp_t5 < 5) != 0);
-=======
     if ((phi_s0_2 != 0) && (phi_t0_2 != 0) && (sp24 = phi_v1_3, (func_00400090(phi_s0_2 + phi_t0_2) != 0)) && (arg3 != 0)) {
         phi_v1_4 = phi_v1_3;
         phi_v1_7 = phi_v1_3;
@@ -99,7 +90,6 @@
             if (temp_t5 < 5) {
                 goto loop_19;
             }
->>>>>>> c31338e1
         }
         phi_v1_5 = phi_v1_7 + 5;
     } else {
