--- conflicted
+++ resolved
@@ -6,33 +6,13 @@
     spC = 0;
     sp8 = 0;
     if (spC < arg0) {
-<<<<<<< HEAD
         do {
-            sp4 = 0;
-=======
-loop_1:
-        sp4 = 0;
-        if (sp4 < arg0) {
-loop_2:
-            sp8 += spC * sp4;
-            sp4 += 1;
->>>>>>> c31338e1
-            if (sp4 < arg0) {
-                do {
-                    sp8 = sp8 + (spC * sp4);
-                    sp4 = sp4 + 1;
-                } while ((sp4 < arg0) != 0);
-            }
-<<<<<<< HEAD
-            spC = spC + 1;
+        goto loop_1;
+        spC += 1;
         } while ((spC < arg0) != 0);
-=======
-        }
-        spC += 1;
-        if (spC < arg0) {
-            goto loop_1;
-        }
->>>>>>> c31338e1
     }
     return sp8;
+    // bug: did not emit code for node #2; contents below:
+    sp8 += spC * sp4;
+    sp4 += 1;
 }