--- conflicted
+++ resolved
@@ -135,17 +135,17 @@
     def should_write(self) -> bool:
         return True
 
-    def __str__(self) -> str:
-        space = " " * self.indent
-        brace_after_do = f"\n{space}{{" if self.coding_style.newline_after_if else " {"
-
-        cond = stringify_expr(self.condition).rstrip(";") if self.condition else ""
-        string_components = [
-            f"{space}do{brace_after_do}",
-            str(self.body),
-            f"{space}}} while ({cond});",
-        ]
-        return "\n".join(string_components)
+    def format(self, fmt: Formatter) -> str:
+        space = fmt.indent(self.indent, "")
+        after_do = f"\n{space}" if self.coding_style.newline_after_if else " "
+        cond = format_expr(self.condition, fmt) if self.condition else ""
+        return "\n".join(
+            [
+                f"{space}do{after_do}{{",
+                self.body.format(fmt),
+                f"{space}}} while ({cond});",
+            ]
+        )
 
 
 Statement = Union[SimpleStatement, IfElseStatement, LabelStatement, DoWhileLoop]
@@ -178,12 +178,9 @@
     def add_if_else(self, if_else: IfElseStatement) -> None:
         self.statements.append(if_else)
 
-<<<<<<< HEAD
     def add_do_while_loop(self, do_while_loop: DoWhileLoop) -> None:
         self.statements.append(do_while_loop)
 
-    def __str__(self) -> str:
-=======
     def is_empty(self) -> bool:
         return not any(statement.should_write() for statement in self.statements)
 
@@ -198,7 +195,6 @@
         return ret
 
     def format(self, fmt: Formatter) -> str:
->>>>>>> 3ec45aad
         return "\n".join(
             statement.format(fmt)
             for statement in self.statements
@@ -638,15 +634,19 @@
         return None
 
     loop_body = Body(False, [])
-    emit_node(context, start, loop_body, indent + 4)
+    emit_node(context, start, loop_body, indent + 1)
 
     if not start.is_self_loop():
         # There are more nodes to emit, "between" the start node
         # and the loop edge that it connects to:
         loop_body = build_flowgraph_between(
-            context, start, imm_pdom, indent + 4, skip_loop_detection=True,
+            context,
+            start,
+            imm_pdom,
+            indent + 1,
+            skip_loop_detection=True,
         )
-        emit_node(context, imm_pdom, loop_body, indent + 4)
+        emit_node(context, imm_pdom, loop_body, indent + 1)
 
     assert imm_pdom.block.block_info
     assert imm_pdom.block.block_info.branch_condition
