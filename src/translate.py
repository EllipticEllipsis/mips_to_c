--- conflicted
+++ resolved
@@ -2995,7 +2995,7 @@
                 clobbered.update(output_regs_for_instr(instr, typemap))
                 if instr.mnemonic in CASES_FN_CALL:
                     clobbered.update(TEMP_REGS)
-        stack.update(n.parents)
+        stack.extend(n.parents)
     return clobbered
 
 
@@ -3023,7 +3023,7 @@
         if clobbered == True:
             return False
         if clobbered is None:
-            stack.update(n.parents)
+            stack.extend(n.parents)
     return True
 
 
@@ -3034,11 +3034,17 @@
     while i < len(used_phis):
         phi = used_phis[i]
         assert phi.num_usages > 0
-        assert len(phi.node.parents) >= 2
+        # assert len(phi.node.parents) >= 2
+        if len(phi.node.parents) < 2:
+            i += 1
+            continue
         exprs = []
         for node in phi.node.parents:
             block_info = node.block.block_info
-            assert isinstance(block_info, BlockInfo)
+            # assert isinstance(block_info, BlockInfo)
+            if not block_info:
+                i += 1
+                continue
             exprs.append(block_info.final_register_states[phi.reg])
 
         first_uw = early_unwrap(exprs[0])
@@ -3096,7 +3102,9 @@
                 continue
             for p in n.parents:
                 block_info2 = p.block.block_info
-                assert isinstance(block_info2, BlockInfo)
+                # assert isinstance(block_info2, BlockInfo)
+                if not block_info2:
+                    continue
                 if block_info2.has_custom_return:
                     block_info.has_custom_return = True
                     changed = True
@@ -3879,15 +3887,9 @@
 
 def translate_to_ast(
     function: Function,
-<<<<<<< HEAD
     flow_graph: FlowGraph,
     options: Options,
-    rodata: Rodata,
-    typemap: Optional[TypeMap],
-=======
-    options: Options,
     global_info: GlobalInfo,
->>>>>>> c31338e1
 ) -> FunctionInfo:
     """
     Given a function, produce a FlowGraph that both contains control-flow
@@ -3895,14 +3897,8 @@
     branch condition.
     """
     # Initialize info about the function.
-<<<<<<< HEAD
-    start_node = flow_graph.entry_node()
-    stack_info = get_stack_info(function, rodata, start_node, typemap)
-=======
-    flow_graph: FlowGraph = build_flowgraph(function, global_info.asm_data)
     stack_info = get_stack_info(function, global_info, flow_graph)
     typemap = global_info.typemap
->>>>>>> c31338e1
 
     initial_regs: Dict[Register, Expression] = {
         Register("sp"): GlobalSymbol("sp", type=Type.ptr()),
