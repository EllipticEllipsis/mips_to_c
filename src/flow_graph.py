import abc
import copy
from dataclasses import dataclass, field
import typing
from typing import (
    Any,
    Callable,
    Counter,
    Dict,
    Iterator,
    List,
    Optional,
    Set,
    Tuple,
    Union,
)

from .error import DecompFailure
from .options import Formatter, Target
from .parse_file import AsmData, Function, Label
from .parse_instruction import (
    ArchAsm,
    Argument,
    AsmAddressMode,
    AsmGlobalSymbol,
    AsmLiteral,
    BinOp,
    Instruction,
    JumpTarget,
    Macro,
    Register,
)
from .asm_pattern import simplify_patterns, AsmPattern


class ArchFlowGraph(ArchAsm):
    asm_patterns: List[AsmPattern] = []


@dataclass(eq=False)
class Block:
    index: int
    label: Optional[Label]
    approx_label_name: str
    instructions: List[Instruction]

    # block_info is actually an Optional[BlockInfo], set by translate.py for
    # non-TerminalNode's, but due to circular dependencies we cannot type it
    # correctly. To access it, use the get_block_info method from translate.py.
    block_info: object = None

    def add_block_info(self, block_info: object) -> None:
        assert self.block_info is None
        self.block_info = block_info

    def clone(self) -> "Block":
        return copy.deepcopy(self)

    def __str__(self) -> str:
        name = f"{self.index} ({self.approx_label_name})"
        inst_str = "\n".join("    " + str(instr) for instr in self.instructions)
        return f"# {name}\n{inst_str}\n"


@dataclass(eq=False)
class BlockBuilder:
    curr_index: int = 0
    curr_label: Optional[Label] = None
    last_label_name: str = "initial"
    label_counter: int = 0
    curr_instructions: List[Instruction] = field(default_factory=list)
    blocks: List[Block] = field(default_factory=list)

    def new_block(self) -> Optional[Block]:
        if len(self.curr_instructions) == 0:
            return None

        label_name = self.last_label_name
        if self.label_counter > 0:
            label_name += f".{self.label_counter}"
        block = Block(
            self.curr_index, self.curr_label, label_name, self.curr_instructions
        )
        self.blocks.append(block)

        self.curr_index += 1
        self.curr_label = None
        self.label_counter += 1
        self.curr_instructions = []

        return block

    def add_instruction(self, instruction: Instruction) -> None:
        self.curr_instructions.append(instruction)

    def set_label(self, label: Label) -> None:
        if label == self.curr_label:
            # It's okay to repeat a label (e.g. once with glabel, once as a
            # standard label -- this often occurs for switches).
            return
        # We could support multiple labels at the same position, and output
        # empty blocks. For now we don't, however.
        if self.curr_label:
            raise DecompFailure(
                "A block is currently not allowed to have more than one label,\n"
                f"but {self.curr_label.name}/{label.name} is given two."
            )
        self.curr_label = label
        self.last_label_name = label.name
        self.label_counter = 0

    def get_blocks(self) -> List[Block]:
        return self.blocks


def verify_no_trailing_delay_slot(function: Function, arch: ArchFlowGraph) -> None:
    last_ins: Optional[Instruction] = None
    for item in function.body:
        if isinstance(item, Instruction):
            last_ins = item
    if last_ins and arch.is_delay_slot_instruction(last_ins):
        raise DecompFailure(f"Last instruction is missing a delay slot:\n{last_ins}")


def invert_branch_mnemonic(mnemonic: str) -> str:
    inverses = {
        "beq": "bne",
        "bne": "beq",
        "beqz": "bnez",
        "bnez": "beqz",
        "bgez": "bltz",
        "bgtz": "blez",
        "blez": "bgtz",
        "bltz": "bgez",
        "bc1t": "bc1f",
        "bc1f": "bc1t",
    }
    return inverses[mnemonic]


def normalize_likely_branches(function: Function, arch: ArchFlowGraph) -> Function:
    """Branch-likely instructions only evaluate their delay slots when they are
    taken, making control flow more complex. However, on the IDO compiler they
    only occur in a very specific pattern:

    ...
    <branch likely instr> .label
     X
    ...
    X
    .label:
    ...

    which this function transforms back into a regular branch pattern by moving
    the label one step back and replacing the delay slot by a nop.

    Branch-likely instructions that do not appear in this pattern are kept.

    We also do this for b instructions, which sometimes occur in the same pattern,
    and also fix up the pattern

    <branch likely instr> .label
     X
    .label:

    which GCC emits."""
    label_prev_instr: Dict[str, Optional[Instruction]] = {}
    label_before_instr: Dict[int, str] = {}
    instr_before_instr: Dict[int, Instruction] = {}
    prev_instr: Optional[Instruction] = None
    prev_label: Optional[Label] = None
    prev_item: Union[Instruction, Label, None] = None
    for item in function.body:
        if isinstance(item, Instruction):
            if prev_label is not None:
                label_before_instr[id(item)] = prev_label.name
                prev_label = None
            if isinstance(prev_item, Instruction):
                instr_before_instr[id(item)] = prev_item
            prev_instr = item
        elif isinstance(item, Label):
            label_prev_instr[item.name] = prev_instr
            prev_label = item
            prev_instr = None
        prev_item = item

    insert_label_before: Dict[int, str] = {}
    new_body: List[Tuple[Union[Instruction, Label], Union[Instruction, Label]]] = []

    body_iter: Iterator[Union[Instruction, Label]] = iter(function.body)
    for item in body_iter:
        orig_item = item
        if isinstance(item, Instruction) and (
            arch.is_branch_likely_instruction(item) or item.mnemonic == "b"
        ):
            old_label = arch.get_branch_target(item).target
            if old_label not in label_prev_instr:
                raise DecompFailure(
                    f"Unable to parse branch: label {old_label} does not exist in function {function.name}"
                )
            before_target = label_prev_instr[old_label]
            before_before_target = (
                instr_before_instr.get(id(before_target))
                if before_target is not None
                else None
            )
            next_item = next(body_iter)
            orig_next_item = next_item
            if (
                item.mnemonic == "b"
                and before_before_target is not None
                and arch.is_delay_slot_instruction(before_before_target)
            ):
                # Don't treat 'b' instructions as branch likelies if doing so would
                # introduce a label in a delay slot.
                new_body.append((item, item))
                new_body.append((next_item, next_item))
            elif (
                isinstance(next_item, Instruction)
                and before_target is next_item
                and item.mnemonic != "b"
            ):
                mn_inverted = invert_branch_mnemonic(item.mnemonic[:-1])
                item = Instruction.derived(mn_inverted, item.args, item)
                new_nop = Instruction.derived("nop", [], item)
                new_body.append((orig_item, item))
                new_body.append((new_nop, new_nop))
                new_body.append((orig_next_item, next_item))
            elif (
                isinstance(next_item, Instruction)
                and before_target is not None
                and before_target is not next_item
                and str(before_target) == str(next_item)
                and (item.mnemonic != "b" or next_item.mnemonic != "nop")
            ):
                if id(before_target) not in label_before_instr:
                    new_label = old_label + "_before"
                    label_before_instr[id(before_target)] = new_label
                    insert_label_before[id(before_target)] = new_label
                new_target = JumpTarget(label_before_instr[id(before_target)])
                mn_unlikely = item.mnemonic[:-1] or "b"
                item = Instruction.derived(
                    mn_unlikely, item.args[:-1] + [new_target], item
                )
                next_item = Instruction.derived("nop", [], item)
                new_body.append((orig_item, item))
                new_body.append((orig_next_item, next_item))
            else:
                new_body.append((item, item))
                new_body.append((next_item, next_item))
        else:
            new_body.append((orig_item, item))

    new_function = function.bodyless_copy()
    for (orig_item, new_item) in new_body:
        if id(orig_item) in insert_label_before:
            new_function.new_label(insert_label_before[id(orig_item)])
        new_function.body.append(new_item)

    return new_function


def prune_unreferenced_labels(
    function: Function, asm_data: AsmData, arch: ArchFlowGraph
) -> Function:
    labels_used: Set[str] = {
        label.name
        for label in function.body
        if isinstance(label, Label) and label.name in asm_data.mentioned_labels
    }
    for item in function.body:
        if (
            isinstance(item, Instruction)
            and arch.is_branch_instruction(item)
            and not arch.is_conditional_return_instruction(item)
        ):
            labels_used.add(arch.get_branch_target(item).target)

    new_function = function.bodyless_copy()
    for item in function.body:
        if not (isinstance(item, Label) and item.name not in labels_used):
            new_function.body.append(item)

    return new_function


<<<<<<< HEAD
def simplify_standard_patterns(function: Function, arch: ArchAsm) -> Function:
    """Detect and simplify various standard patterns emitted by IDO and GCC."""
    BodyPart = Union[Instruction, Label]
    PatternPart = Union[Instruction, Label, None]
    Pattern = List[Tuple[PatternPart, bool]]

    def make_pattern(*parts: str) -> Pattern:
        ret: Pattern = []
        for part in parts:
            optional = part.endswith("?")
            part = part.rstrip("?")
            if part == "*":
                ret.append((None, optional))
            elif part.endswith(":"):
                ret.append((Label(""), optional))
            else:
                ins = parse_instruction(part, InstructionMeta.missing(), arch)
                ret.append((ins, optional))
        return ret

    div_pattern = make_pattern(
        "bnez $x, .A",
        "*",  # nop or div
        "break",
        ".A:",
        "li $at, -1",
        "bne $x, $at, .B",
        "li $at, 0x80000000",
        "bne $y, $at, .B",
        "nop",
        "break",
        ".B:",
    )

    divu_pattern = make_pattern(
        "bnez $x, .A",
        "nop",
        "break",
        ".A:",
    )

    mod_p2_pattern = make_pattern(
        "bgez $x, .A",
        "andi $y, $x, LIT",
        "beqz $y, .A",
        "nop",
        "addiu $y, $y, LIT",
        ".A:",
    )

    div_p2_pattern_1 = make_pattern(
        "bgez $x, .A",
        "sra $y, $x, LIT",
        "addiu $at, $x, LIT",
        "sra $y, $at, LIT",
        ".A:",
    )

    div_p2_pattern_2 = make_pattern(
        "bgez $x, .A",
        "move $at, $x",
        "addiu $at, $x, LIT",
        ".A:",
        "sra $x, $at, LIT",
    )

    div_2_s16_pattern = make_pattern(
        "sll $x, $x, LIT",
        "sra $y, $x, LIT",
        "srl $x, $x, 0x1f",
        "addu $y, $y, $x",
        "sra $y, $y, 1",
    )

    div_2_s32_pattern = make_pattern(
        "srl $x, $y, 0x1f",
        "addu $x, $y, $x",
        "sra $x, $x, 1",
    )

    utf_pattern = make_pattern(
        "bgez $x, .A",
        "cvt.s.w",
        "li $at, 0x4f800000",
        "mtc1",
        "nop",
        "add.s",
        ".A:",
    )

    ftu_pattern = make_pattern(
        "cfc1 $y, $31",
        "nop",
        "andi",
        "andi?",  # (skippable)
        "*",  # bnez or bneql
        "*",
        "li?",
        "mtc1",
        "mtc1?",
        "li",
        "*",  # sub.fmt *, X, *
        "ctc1",
        "nop",
        "*",  # cvt.w.fmt *, *
        "cfc1",
        "nop",
        "andi",
        "andi?",
        "bnez",
        "nop",
        "mfc1",
        "li",
        "b",
        "or",
        ".A:",
        "b",
        "li",
        "*",  # label: (moved one step down if bneql)
        "*",  # mfc1
        "nop",
        "bltz",
        "nop",
    )

    lwc1_twice_pattern = make_pattern("lwc1", "lwc1")
    swc1_twice_pattern = make_pattern("swc1", "swc1")

    gcc_sqrt_pattern = make_pattern(
        "sqrt.s $x, $y",
        "c.eq.s",
        "nop",
        "bc1t",
        "*",
        "jal sqrtf",
        "nop",
        "mov.s $x, $f0?",
    )

    trapuv_pattern = make_pattern(
        "lui $x, 0xfffa",
        "move $y, $sp",
        "addiu $sp, $sp, LIT",
        "ori $x, $x, 0x5a5a",
        ".loop:",
        "addiu $y, $y, -8",
        "sw $x, ($y)",
        "bne $y, $sp, .loop",
        "sw $x, 4($y)",
    )

    ppc_fcmpo_cror_pattern = make_pattern(
        "fcmpo cr0, $x, $y",
        "cror 2, LIT, 2",
    )

    ppc_double_not_pattern = make_pattern(
        "neg $a, $x",
        "addic r0, $a, -1",
        "subfe r0, r0, $a",
    )

    def try_match(starti: int, pattern: Pattern) -> Optional[List[BodyPart]]:
        symbolic_registers: Dict[str, Register] = {}
        symbolic_labels: Dict[str, str] = {}

        def match_reg(actual: Register, exp: Register) -> bool:
            if len(exp.register_name) <= 1:
                if exp.register_name not in symbolic_registers:
                    symbolic_registers[exp.register_name] = actual
                elif symbolic_registers[exp.register_name] != actual:
                    return False
            elif exp.register_name != actual.register_name:
                return False
            return True

        def match_one(actual: BodyPart, exp: PatternPart) -> bool:
            if exp is None:
                return True
            if isinstance(exp, Label):
                name = symbolic_labels.get(exp.name)
                return isinstance(actual, Label) and (
                    name is None or actual.name == name
                )
            if not isinstance(actual, Instruction):
                return False
            ins = actual
            if ins.mnemonic != exp.mnemonic:
                return False
            if exp.args:
                if len(exp.args) != len(ins.args):
                    return False
                for (e, a) in zip(exp.args, ins.args):
                    if isinstance(e, AsmLiteral):
                        if not isinstance(a, AsmLiteral) or a.value != e.value:
                            return False
                    elif isinstance(e, Register):
                        if not isinstance(a, Register) or not match_reg(a, e):
                            return False
                    elif isinstance(e, AsmGlobalSymbol):
                        if e.symbol_name == "LIT":
                            if not isinstance(a, AsmLiteral):
                                return False
                        else:
                            if (
                                not isinstance(a, AsmGlobalSymbol)
                                or a.symbol_name != e.symbol_name
                            ):
                                return False
                    elif isinstance(e, AsmAddressMode):
                        if (
                            not isinstance(a, AsmAddressMode)
                            or a.lhs != e.lhs
                            or not match_reg(a.rhs, e.rhs)
                        ):
                            return False
                    elif isinstance(e, JumpTarget):
                        if not isinstance(a, JumpTarget):
                            return False
                        if e.target not in symbolic_labels:
                            symbolic_labels[e.target] = a.target
                        elif symbolic_labels[e.target] != a.target:
                            return False
                    else:
                        assert False, f"bad pattern part: {exp} contains {type(e)}"
            return True

        actuali = starti
        for (pat, optional) in pattern:
            if actuali < len(function.body) and match_one(function.body[actuali], pat):
                actuali += 1
            elif not optional:
                return None
        return function.body[starti:actuali]

    def create_div_p2(bgez: Instruction, sra: Instruction) -> Instruction:
        assert isinstance(sra.args[2], AsmLiteral)
        shift = sra.args[2].value & 0x1F
        return Instruction.derived(
            "div.fictive", [sra.args[0], bgez.args[0], AsmLiteral(2 ** shift)], sra
        )

    def try_replace_div(i: int) -> Optional[Tuple[List[BodyPart], int]]:
        match = try_match(i, div_pattern)
        if not match:
            return None
        return [match[1]], len(match) - 1

    def try_replace_divu(i: int) -> Optional[Tuple[List[BodyPart], int]]:
        match = try_match(i, divu_pattern)
        if not match:
            return None
        return [], len(match) - 1

    def try_replace_div_p2_1(i: int) -> Optional[Tuple[List[BodyPart], int]]:
        # Division by power of two where input reg != output reg
        match = try_match(i, div_p2_pattern_1)
        if not match:
            return None
        bnez = typing.cast(Instruction, match[0])
        div = create_div_p2(bnez, typing.cast(Instruction, match[3]))
        return [div], len(match) - 1

    def try_replace_div_p2_2(i: int) -> Optional[Tuple[List[BodyPart], int]]:
        # Division by power of two where input reg = output reg
        match = try_match(i, div_p2_pattern_2)
        if not match:
            return None
        bnez = typing.cast(Instruction, match[0])
        div = create_div_p2(bnez, typing.cast(Instruction, match[4]))
        return [div], len(match)

    def try_replace_div_2_s16(i: int) -> Optional[Tuple[List[BodyPart], int]]:
        match = try_match(i, div_2_s16_pattern)
        if not match:
            return None
        sll1 = typing.cast(Instruction, match[0])
        sra1 = typing.cast(Instruction, match[1])
        sra = typing.cast(Instruction, match[4])
        if sll1.args[2] != sra1.args[2]:
            return None
        div = Instruction.derived(
            "div.fictive", [sra.args[0], sra.args[0], AsmLiteral(2)], sra
        )
        return [sll1, sra1, div], len(match)

    def try_replace_div_2_s32(i: int) -> Optional[Tuple[List[BodyPart], int]]:
        match = try_match(i, div_2_s32_pattern)
        if not match:
            return None
        addu = typing.cast(Instruction, match[1])
        sra = typing.cast(Instruction, match[2])
        div = Instruction.derived(
            "div.fictive", [sra.args[0], addu.args[1], AsmLiteral(2)], sra
        )
        return [div], len(match)

    def try_replace_mod_p2(i: int) -> Optional[Tuple[List[BodyPart], int]]:
        match = try_match(i, mod_p2_pattern)
        if not match:
            return None
        andi = typing.cast(Instruction, match[1])
        val = (typing.cast(AsmLiteral, andi.args[2]).value & 0xFFFF) + 1
        mod = Instruction.derived(
            "mod.fictive", [andi.args[0], andi.args[1], AsmLiteral(val)], andi
        )
        return [mod], len(match) - 1

    def try_replace_utf_conv(i: int) -> Optional[Tuple[List[BodyPart], int]]:
        match = try_match(i, utf_pattern)
        if not match:
            return None
        cvt_instr = typing.cast(Instruction, match[1])
        new_instr = Instruction.derived("cvt.s.u.fictive", cvt_instr.args, cvt_instr)
        return [new_instr], len(match) - 1

    def try_replace_ftu_conv(i: int) -> Optional[Tuple[List[BodyPart], int]]:
        match = try_match(i, ftu_pattern)
        if not match:
            return None
        sub = next(
            x
            for x in match
            if isinstance(x, Instruction) and x.mnemonic.startswith("sub")
        )
        cfc = match[0]
        assert isinstance(cfc, Instruction)
        fmt = sub.mnemonic.split(".")[-1]
        args = [cfc.args[0], sub.args[1]]
        if fmt == "s":
            new_instr = Instruction.derived("cvt.u.s.fictive", args, cfc)
        else:
            new_instr = Instruction.derived("cvt.u.d.fictive", args, cfc)
        return [new_instr], len(match)

    def try_replace_mips1_double_load_store(
        i: int,
    ) -> Optional[Tuple[List[BodyPart], int]]:
        # TODO: sometimes the instructions aren't consecutive.
        match = try_match(i, lwc1_twice_pattern) or try_match(i, swc1_twice_pattern)
        if not match:
            return None
        a, b = match
        assert isinstance(a, Instruction)
        assert isinstance(b, Instruction)
        ra, rb = a.args[0], b.args[0]
        ma, mb = a.args[1], b.args[1]
        # TODO: verify that the memory locations are consecutive as well (a bit
        # annoying with macros...)
        if not (
            isinstance(ra, Register)
            and ra.is_float()
            and ra.other_f64_reg() == rb
            and isinstance(ma, AsmAddressMode)
            and isinstance(mb, AsmAddressMode)
            and ma.rhs == mb.rhs
        ):
            return None
        num = int(ra.register_name[1:])
        if num % 2 == 1:
            ra, rb = rb, ra
            ma, mb = mb, ma
        # Store the even-numbered register (ra) into the low address (mb).
        new_args = [ra, mb]
        new_mn = "ldc1" if a.mnemonic == "lwc1" else "sdc1"
        new_instr = Instruction.derived(new_mn, new_args, a)
        return [new_instr], len(match)

    def try_replace_gcc_sqrt(i: int) -> Optional[Tuple[List[BodyPart], int]]:
        match = try_match(i, gcc_sqrt_pattern)
        if not match:
            return None
        return [match[0]], len(match)

    def try_replace_trapuv(i: int) -> Optional[Tuple[List[BodyPart], int]]:
        match = try_match(i, trapuv_pattern)
        if not match:
            return None
        assert isinstance(match[0], Instruction)
        new_instr = Instruction.derived("trapuv.fictive", [], match[0])
        return [match[2], new_instr], len(match)

    def try_replace_ppc_fcmpo_cror(i: int) -> Optional[Tuple[List[BodyPart], int]]:
        match = try_match(i, ppc_fcmpo_cror_pattern)
        if not match:
            return None
        assert isinstance(match[0], Instruction)
        assert isinstance(match[1], Instruction)
        if match[1].args[1] == AsmLiteral(0):
            return [Instruction.derived("fcmpo.lte", match[0].args, match[0])], len(
                match
            )
        elif match[1].args[1] == AsmLiteral(1):
            return [Instruction.derived("fcmpo.gte", match[0].args, match[0])], len(
                match
            )
        return None

    def try_replace_ppc_final_b(i: int) -> Optional[Tuple[List[BodyPart], int]]:
        if i != len(function.body) - 1:
            return None
        instr = function.body[i]
        if not isinstance(instr, Instruction) or instr.mnemonic != "b":
            return None
        return [
            Instruction.derived("bl", instr.args, instr),
            Instruction.derived("blr", [], instr),
        ], 1

    def try_replace_ppc_double_not(i: int) -> Optional[Tuple[List[BodyPart], int]]:
        match = try_match(i, ppc_double_not_pattern)
        if not match:
            return None
        assert isinstance(match[0], Instruction)
        assert isinstance(match[1], Instruction)
        return [
            Instruction.derived(
                "notnot.fictive", [match[1].args[0], match[0].args[1]], match[0]
            )
        ], len(match)

    def no_replacement(i: int) -> Tuple[List[BodyPart], int]:
        return [function.body[i]], 1

    new_function = function.bodyless_copy()
    i = 0
    while i < len(function.body):
        if arch.arch == Target.ArchEnum.MIPS:
            repl, consumed = (
                try_replace_div(i)
                or try_replace_divu(i)
                or try_replace_div_p2_1(i)
                or try_replace_div_p2_2(i)
                or try_replace_div_2_s32(i)
                or try_replace_div_2_s16(i)
                or try_replace_mod_p2(i)
                or try_replace_utf_conv(i)
                or try_replace_ftu_conv(i)
                or try_replace_mips1_double_load_store(i)
                or try_replace_gcc_sqrt(i)
                or try_replace_trapuv(i)
                or no_replacement(i)
            )
        elif arch.arch == Target.ArchEnum.PPC:
            repl, consumed = (
                try_replace_ppc_fcmpo_cror(i)
                or try_replace_ppc_final_b(i)
                or try_replace_ppc_double_not(i)
                or no_replacement(i)
            )
        else:
            repl, consumed = no_replacement(i)
        new_function.body.extend(repl)
        i += consumed
    return new_function


def build_blocks(function: Function, asm_data: AsmData, arch: ArchAsm) -> List[Block]:
    if arch.arch == Target.ArchEnum.MIPS:
        verify_no_trailing_delay_slot(function, arch)
        function = normalize_likely_branches(function, arch)

=======
def simplify_standard_patterns(function: Function, arch: ArchFlowGraph) -> Function:
    new_body = simplify_patterns(function.body, arch.asm_patterns)
    new_function = function.bodyless_copy()
    new_function.body.extend(new_body)
    return new_function


def build_blocks(
    function: Function, asm_data: AsmData, arch: ArchFlowGraph
) -> List[Block]:
    verify_no_trailing_delay_slot(function, arch)
    function = normalize_likely_branches(function, arch)
>>>>>>> 6539a4cc
    function = prune_unreferenced_labels(function, asm_data, arch)
    function = simplify_standard_patterns(function, arch)
    function = prune_unreferenced_labels(function, asm_data, arch)

    block_builder = BlockBuilder()

    body_iter: Iterator[Union[Instruction, Label]] = iter(function.body)
    branch_likely_counts: Counter[str] = Counter()
    cond_return_target: Optional[JumpTarget] = None

    def process(item: Union[Instruction, Label]) -> None:
        nonlocal cond_return_target

        if isinstance(item, Label):
            # Split blocks at labels.
            block_builder.new_block()
            block_builder.set_label(item)
            return

        if arch.is_conditional_return_instruction(item):
            if cond_return_target is None:
                cond_return_target = JumpTarget(f"_conditionalreturn_")
            # Strip the "lr" off of the instruction
            assert item.mnemonic[-2:] == "lr"
            branch_instr = Instruction.derived(
                item.mnemonic[:-2], [cond_return_target], item
            )
            block_builder.add_instruction(branch_instr)
            block_builder.new_block()
            return

        if not arch.is_delay_slot_instruction(item):
            block_builder.add_instruction(item)
            # Split blocks at jumps, at the next instruction.
            if arch.is_jump_instruction(item):
                block_builder.new_block()
            return

        process_after: List[Union[Instruction, Label]] = []
        next_item: Optional[Union[Instruction, Label]] = None
        next_item = next(body_iter)

        if isinstance(next_item, Label):
            # Delay slot is a jump target, so we need the delay slot
            # instruction to be in two blocks at once... In most cases,
            # we can just duplicate it. (This happens from time to time
            # in -O2-compiled code.)
            label = next_item
            next_item = next(body_iter)

            assert isinstance(next_item, Instruction), "Cannot have two labels in a row"

            # (Best-effort check for whether the instruction can be
            # executed twice in a row.)
            r = next_item.args[0] if next_item.args else None
            if all(a != r for a in next_item.args[1:]):
                process_after.append(label)
                process_after.append(next_item)
            else:
                msg = [
                    f"Label {label.name} refers to a delay slot; this is currently not supported.",
                    "Please modify the assembly to work around it (e.g. copy the instruction",
                    "to all jump sources and move the label, or add a nop to the delay slot).",
                ]
                if "_before" in label.name:
                    msg += [
                        "",
                        "This label was auto-generated as the target for a branch-likely",
                        "instruction (e.g. beql); you can also try to turn that into a non-likely",
                        "branch if that's equivalent in this context, i.e., if it's okay to",
                        "execute its delay slot unconditionally.",
                    ]
                raise DecompFailure("\n".join(msg))

        if next_item is not None and arch.is_delay_slot_instruction(next_item):
            raise DecompFailure(
                f"Two delay slot instructions in a row is not supported:\n{item}\n{next_item}"
            )

        if arch.is_branch_likely_instruction(item):
            assert next_item is not None
            target = arch.get_branch_target(item)
            branch_likely_counts[target.target] += 1
            index = branch_likely_counts[target.target]
            mn_inverted = invert_branch_mnemonic(item.mnemonic[:-1])
            temp_label = JumpTarget(f"{target.target}_branchlikelyskip_{index}")
            branch_not = Instruction.derived(
                mn_inverted, item.args[:-1] + [temp_label], item
            )
            nop = Instruction.derived("nop", [], item)
            block_builder.add_instruction(branch_not)
            block_builder.add_instruction(nop)
            block_builder.new_block()
            block_builder.add_instruction(next_item)
            block_builder.add_instruction(Instruction.derived("b", [target], item))
            block_builder.add_instruction(nop)
            block_builder.new_block()
            block_builder.set_label(Label(temp_label.target))
            block_builder.add_instruction(nop)

        elif item.mnemonic in ["jal", "jalr"]:
            # Move the delay slot instruction to before the call so it
            # passes correct arguments.
            if (
                next_item is not None
                and next_item.args
                and next_item.args[0] == item.args[0]
            ):
                raise DecompFailure(
                    f"Instruction after {item.mnemonic} clobbers its source\n"
                    "register, which is currently not supported.\n\n"
                    "Try rewriting the assembly to avoid that."
                )
            if next_item is not None:
                block_builder.add_instruction(next_item)
            block_builder.add_instruction(item)
        else:
            block_builder.add_instruction(item)
            if next_item is not None:
                block_builder.add_instruction(next_item)

        if arch.is_jump_instruction(item):
            # Split blocks at jumps, after the next instruction.
            block_builder.new_block()

        for item in process_after:
            process(item)

    for item in body_iter:
        process(item)

    if block_builder.curr_label:
        # As an easy-to-implement safeguard, check that the current block is
        # anonymous ("jr" instructions create new anonymous blocks, so if it's
        # not we must be missing a "jr $ra").
        label = block_builder.curr_label.name
        return_instrs = arch.missing_return()
        print(f'Warning: missing "{return_instrs[0]}" in last block (.{label}).\n')
        for instr in return_instrs:
            block_builder.add_instruction(instr)
        block_builder.new_block()

    if cond_return_target is not None:
        # Add an empty return block at the end of the function
        meta = InstructionMeta.missing()
        return_instr = Instruction("blr", [], meta)
        block_builder.set_label(Label(cond_return_target.target))
        for instr in arch.missing_return():
            block_builder.add_instruction(instr)
        block_builder.new_block()

    # Throw away whatever is past the last "jr $ra" and return what we have.
    return block_builder.get_blocks()


# Split out dataclass from abc due to a mypy limitation:
# https://github.com/python/mypy/issues/5374
@dataclass(eq=False)
class _BaseNode:
    block: Block
    emit_goto: bool
    parents: List["Node"] = field(init=False, default_factory=list)
    dominators: Set["Node"] = field(init=False, default_factory=set)
    immediate_dominator: Optional["Node"] = field(init=False, default=None)
    immediately_dominates: List["Node"] = field(init=False, default_factory=list)
    postdominators: Set["Node"] = field(init=False, default_factory=set)
    immediate_postdominator: Optional["Node"] = field(init=False, default=None)
    immediately_postdominates: List["Node"] = field(init=False, default_factory=list)
    # This is only populated on the head node of the loop,
    # i.e. there is an invariant `(node.loop is None) or (node.loop.head is node)`
    loop: Optional["NaturalLoop"] = field(init=False, default=None)


class BaseNode(_BaseNode, abc.ABC):
    def name(self) -> str:
        return str(self.block.index)

    @abc.abstractmethod
    def children(self) -> List["Node"]:
        ...

    def __repr__(self) -> str:
        return f"<{self.__class__.__name__}: {self.name()}>"


@dataclass(eq=False, repr=False)
class BasicNode(BaseNode):
    successor: "Node"
    # Optional link to the TerminalNode, used to make infinite loops reducible.
    # Used by `compute_relations()`, but ignored when emitting code.
    fake_successor: Optional["TerminalNode"] = None

    def children(self) -> List["Node"]:
        # TODO: Should we also include the fallthrough node if `emit_goto` is True?
        if self.fake_successor is not None:
            return [self.successor, self.fake_successor]
        return [self.successor]

    def __str__(self) -> str:
        return "".join(
            [
                f"{self.block}\n",
                f"# {self.name()} -> {self.successor.name()}",
                " (loop)" if self.loop else "",
                " (goto)" if self.emit_goto else "",
            ]
        )


@dataclass(eq=False, repr=False)
class ConditionalNode(BaseNode):
    conditional_edge: "Node"
    fallthrough_edge: "Node"

    def children(self) -> List["Node"]:
        if self.conditional_edge == self.fallthrough_edge:
            return [self.conditional_edge]
        return [self.conditional_edge, self.fallthrough_edge]

    def __str__(self) -> str:
        return "".join(
            [
                f"{self.block}\n",
                f"# {self.name()} -> ",
                f"cond: {self.conditional_edge.name()}",
                " (loop)" if self.loop else "",
                ", ",
                f"def: {self.fallthrough_edge.name()}",
                " (goto)" if self.emit_goto else "",
            ]
        )


@dataclass(eq=False, repr=False)
class ReturnNode(BaseNode):
    index: int
    terminal: "TerminalNode"

    def children(self) -> List["Node"]:
        return [self.terminal]

    def name(self) -> str:
        name = super().name()
        return name if self.is_real() else f"{name}.{self.index}"

    def is_real(self) -> bool:
        return self.index == 0

    def __str__(self) -> str:
        return "".join(
            [
                f"{self.block}\n",
                f"# {self.name()} -> ret",
                " (goto)" if self.emit_goto else "",
            ]
        )


@dataclass(eq=False, repr=False)
class SwitchNode(BaseNode):
    cases: List["Node"]

    def children(self) -> List["Node"]:
        # Deduplicate nodes in `self.cases`
        seen = set()
        children = []
        for node in self.cases:
            if node not in seen:
                seen.add(node)
                children.append(node)
        return children

    def __str__(self) -> str:
        targets = ", ".join(c.name() for c in self.cases)
        return f"{self.block}\n# {self.name()} -> {targets}"


@dataclass(eq=False, repr=False)
class TerminalNode(BaseNode):
    """
    This is a fictive node that acts as a common postdominator for every node
    in the flowgraph. There should be exactly one TerminalNode per flowgraph.
    This is sometimes referred to as the "exit node", and having it makes it
    easier to perform interval/structural analysis on the flowgraph.
    This node has no `block_info` or contents: it has no corresponding assembly
    and emits no C code.
    """

    @staticmethod
    def terminal() -> "TerminalNode":
        return TerminalNode(Block(-1, None, "", []), False)

    def children(self) -> List["Node"]:
        return []

    def __str__(self) -> str:
        return "return"


Node = Union[BasicNode, ConditionalNode, ReturnNode, SwitchNode, TerminalNode]


@dataclass(eq=False)
class NaturalLoop:
    """
    Loops are defined by "backedges" `tail->head` where `head`
    dominates `tail` in the control flow graph.

    The loop body is the set of nodes dominated by `head` where there
    is a path from the node to `tail` that does not contain `head`.

    A loop can contain multiple backedges that all point to `head`
    Each backedge is represented by the source node.
    """

    head: Node
    nodes: Set[Node] = field(default_factory=set)
    backedges: Set[Node] = field(default_factory=set)


def build_graph_from_block(
    block: Block,
    blocks: List[Block],
    nodes: List[Node],
    asm_data: AsmData,
    arch: ArchFlowGraph,
) -> Node:
    # Don't reanalyze blocks.
    for node in nodes:
        if node.block == block:
            return node

    new_node: Node
    dummy_node: Any = None
    terminal_node = nodes[0]
    assert isinstance(
        terminal_node, TerminalNode
    ), "expected first node to be TerminalNode"

    def find_block_by_label(label: str) -> Optional[Block]:
        for block in blocks:
            if block.label and block.label.name == label:
                return block
        return None

    # Extract branching instructions from this block.
    jumps: List[Instruction] = [
        inst for inst in block.instructions if arch.is_jump_instruction(inst)
    ]
    assert len(jumps) in [0, 1], "too many jump instructions in one block"

    if len(jumps) == 0:
        # No jumps, i.e. the next block is this node's successor block.
        new_node = BasicNode(block, False, dummy_node)
        nodes.append(new_node)

        # Recursively analyze.
        next_block = blocks[block.index + 1]
        new_node.successor = build_graph_from_block(
            next_block, blocks, nodes, asm_data, arch
        )
    elif len(jumps) == 1:
        # There is a jump. This is either:
        # - a ReturnNode, if it's "jr $ra",
        # - a SwitchNode, if it's "jr $something_else",
        # - a BasicNode, if it's an unconditional branch, or
        # - a ConditionalNode.
        jump = jumps[0]

        if arch.is_return_instruction(jump):
            new_node = ReturnNode(block, False, index=0, terminal=terminal_node)
            nodes.append(new_node)
            return new_node

        if arch.is_jumptable_instruction(jump):
            new_node = SwitchNode(block, False, [])
            nodes.append(new_node)

            jtbl_names = []
            for ins in block.instructions:
                for arg in ins.args:
                    if isinstance(arg, AsmAddressMode):
                        arg = arg.lhs
                    if (
                        isinstance(arg, Macro)
                        and arg.macro_name in ("lo", "l")
                        and isinstance(arg.argument, AsmGlobalSymbol)
                        and any(
                            arg.argument.symbol_name.startswith(prefix)
                            for prefix in ("jtbl", "jpt_", "lbl_")
                        )
                    ):
                        jtbl_names.append(arg.argument.symbol_name)
            if len(jtbl_names) != 1:
                raise DecompFailure(
                    f"Unable to determine jump table for {jump.mnemonic} instruction {jump.meta.loc_str()}.\n\n"
                    "There must be a read of a variable in the same block as\n"
                    'the instruction, which has a name starting with "jtbl"/"jpt_"/"lbl_".'
                )

            jtbl_name = jtbl_names[0]
            if jtbl_name not in asm_data.values:
                raise DecompFailure(
                    f"Found {jump.mnemonic} instruction {jump.meta.loc_str()}, but the "
                    "corresponding jump table is not provided.\n"
                    "\n"
                    "Please include it in the input .s file(s), or in an additional file.\n"
                    'It needs to be within ".section .rodata" or ".section .late_rodata".\n'
                )

            jtbl_value = asm_data.values[jtbl_name]
            jtbl_value.is_jtbl = True
            for entry in jtbl_value.data:
                if isinstance(entry, bytes):
                    # We have entered padding, stop reading.
                    break
                entry = entry.lstrip(".")
                case_block = find_block_by_label(entry)
                if case_block is None:
                    raise DecompFailure(f"Cannot find jtbl target {entry}")
                case_node = build_graph_from_block(
                    case_block, blocks, nodes, asm_data, arch
                )
                new_node.cases.append(case_node)
            return new_node

        assert arch.is_branch_instruction(jump)

        # Get the block associated with the jump target.
        branch_label = arch.get_branch_target(jump)
        branch_block = find_block_by_label(branch_label.target)
        if branch_block is None:
            target = branch_label.target
            raise DecompFailure(f"Cannot find branch target {target}")

        is_constant_branch = jump.mnemonic in ["b", "j"]
        emit_goto = jump.meta.emit_goto
        if is_constant_branch:
            # A constant branch becomes a basic edge to our branch target.
            new_node = BasicNode(block, emit_goto, dummy_node)
            nodes.append(new_node)
            # Recursively analyze.
            new_node.successor = build_graph_from_block(
                branch_block, blocks, nodes, asm_data, arch
            )
        else:
            # A conditional branch means the fallthrough block is the next
            # block if the branch isn't.
            new_node = ConditionalNode(block, emit_goto, dummy_node, dummy_node)
            nodes.append(new_node)
            # Recursively analyze this too.
            next_block = blocks[block.index + 1]
            new_node.conditional_edge = build_graph_from_block(
                branch_block, blocks, nodes, asm_data, arch
            )
            new_node.fallthrough_edge = build_graph_from_block(
                next_block, blocks, nodes, asm_data, arch
            )
    return new_node


def is_trivial_return_block(block: Block) -> bool:
    # A heuristic for when a block is a simple "early-return" block.
    # This could be improved.
    stores = ["sb", "sh", "sw", "swc1", "sdc1", "swr", "swl", "jal"]
    return_regs = [Register("v0"), Register("f0")]
    for instr in block.instructions:
        if instr.mnemonic in stores:
            return False
        if any(reg in instr.args for reg in return_regs):
            return False
    return True


def reachable_without(start: Node, end: Node, without: Node) -> bool:
    """Return whether `end` is reachable from `start` with `without` removed."""
    reachable: Set[Node] = set()
    stack: List[Node] = [start]

    while stack:
        node = stack.pop()
        if node == without or node in reachable:
            continue
        reachable.add(node)
        stack.extend(node.children())

    return end in reachable


def build_nodes(
    function: Function, blocks: List[Block], asm_data: AsmData, arch: ArchFlowGraph
) -> List[Node]:
    terminal_node = TerminalNode.terminal()
    graph: List[Node] = [terminal_node]

    if not blocks:
        raise DecompFailure(
            f"Function {function.name} contains no instructions. Maybe it is rodata?"
        )

    # Traverse through the block tree.
    entry_block = blocks[0]
    build_graph_from_block(entry_block, blocks, graph, asm_data, arch)

    # Give the TerminalNode a new index so that it sorts to the end of the list
    assert [n for n in graph if isinstance(n, TerminalNode)] == [terminal_node]
    terminal_node.block.index = max(n.block.index for n in graph) + 1

    # Sort the nodes by index.
    graph.sort(key=lambda node: node.block.index)
    return graph


def is_premature_return(node: Node, edge: Node, nodes: List[Node]) -> bool:
    """Check whether a given edge in the flow graph is an early return."""
    if len(nodes) < 3:
        return False
    antepenultimate_node, final_return_node, terminal_node = nodes[-3:]
    assert isinstance(terminal_node, TerminalNode)
    if not isinstance(edge, ReturnNode) or edge != final_return_node:
        return False
    if not is_trivial_return_block(edge.block):
        # Only trivial return blocks can be used for premature returns,
        # hopefully.
        return False
    if not isinstance(node, BasicNode):
        # We only treat BasicNode's as being able to return early right now.
        # (Handling ConditionalNode's seems to cause assertion failures --
        # might need changes to build_flowgraph_between.)
        return False
    # The only node that is allowed to point to the return node is the node
    # before it in the flow graph list. (You'd think it would be the node
    # with index = return_node.index - 1, but that's not necessarily the
    # case -- some functions have a dead antepenultimate block with a
    # superfluous unreachable return.)
    return node != antepenultimate_node


def duplicate_premature_returns(nodes: List[Node]) -> List[Node]:
    """For each jump to an early return node, create a duplicate return node
    for it to jump to. This ensures nice nesting for the if_statements code,
    and avoids a phi node for the return value."""
    extra_nodes: List[Node] = []
    index = 0
    for node in nodes:
        if (
            isinstance(node, BasicNode)
            and not node.emit_goto
            and is_premature_return(node, node.successor, nodes)
        ):
            assert isinstance(node.successor, ReturnNode)
            index += 1
            n = ReturnNode(
                node.successor.block.clone(),
                False,
                index=index,
                terminal=node.successor.terminal,
            )
            node.successor = n
            extra_nodes.append(n)

    nodes += extra_nodes
    nodes.sort(key=lambda node: node.block.index)

    # Filter nodes to only include ones reachable from the entry node
    queue = {nodes[0]}
    # Always include the TerminalNode (even if it isn't reachable right now)
    reachable_nodes: Set[Node] = {n for n in nodes if isinstance(n, TerminalNode)}
    while queue:
        node = queue.pop()
        reachable_nodes.add(node)
        queue.update(set(node.children()) - reachable_nodes)
    return [n for n in nodes if n in reachable_nodes]


def compute_relations(nodes: List[Node]) -> None:
    """
    Compute dominators, postdominators, and backedges for the set of nodes.
    These are properties of control-flow graphs, for example see:
    https://en.wikipedia.org/wiki/Control-flow_graph
    https://www.cs.princeton.edu/courses/archive/spr04/cos598C/lectures/02-ControlFlow.pdf
    """
    # Calculate parents
    for node in nodes:
        node.parents = []
    for node in nodes:
        for child in node.children():
            child.parents.append(node)

    def compute_dominators(
        entry: Node,
        parents: Callable[[Node], List[Node]],
        dominators: Callable[[Node], Set[Node]],
        immediately_dominates: Callable[[Node], List[Node]],
        set_immediate_dominator: Callable[[Node, Optional[Node]], None],
    ) -> None:
        # See https://en.wikipedia.org/wiki/Dominator_(graph_theory)#Algorithms
        # Note: if `n` is unreachable from `entry`, then *every* node will
        # vacuously belong to `n`'s dominator set.
        for n in nodes:
            dominators(n).clear()
            if n == entry:
                dominators(n).add(n)
            else:
                dominators(n).update(nodes)

        changes = True
        while changes:
            changes = False
            for node in nodes:
                if node == entry:
                    continue
                nset = dominators(node)
                for parent in parents(node):
                    nset = nset.intersection(dominators(parent))
                nset.add(node)
                if len(nset) < len(dominators(node)):
                    assert nset.issubset(dominators(node))
                    dominators(node).intersection_update(nset)
                    changes = True

        # Compute immediate dominator, and the inverse relation
        for node in nodes:
            immediately_dominates(node).clear()
        for node in nodes:
            doms = dominators(node).difference({node})
            # If `node == entry` or the flow graph is not reducible, `doms` may be empty.
            # TODO: Infinite loops could be made reducible by introducing
            # branches like `if (false) { return; }` without breaking semantics
            if doms:
                # There should be a unique max `len(dominators(d))` if the flowgraph
                # is reducible. Fall back to largest index for irreducible graphs.
                imdom = max(doms, key=lambda d: (len(dominators(d)), d.block.index))
                immediately_dominates(imdom).append(node)
                set_immediate_dominator(node, imdom)
            else:
                set_immediate_dominator(node, None)
        for node in nodes:
            immediately_dominates(node).sort(key=lambda x: x.block.index)

    def _set_immediate_dominator(node: Node, imdom: Optional[Node]) -> None:
        node.immediate_dominator = imdom

    def _set_immediate_postdominator(node: Node, impdom: Optional[Node]) -> None:
        node.immediate_postdominator = impdom

    entry = nodes[0]
    terminal = nodes[-1]
    assert isinstance(terminal, TerminalNode)

    # Compute dominators & immediate dominators
    compute_dominators(
        entry=entry,
        parents=lambda n: n.parents,
        dominators=lambda n: n.dominators,
        immediately_dominates=lambda n: n.immediately_dominates,
        set_immediate_dominator=_set_immediate_dominator,
    )

    # Compute postdominators & immediate postdominators
    # This uses the same algorithm as above, but with edges reversed
    compute_dominators(
        entry=terminal,
        parents=lambda n: n.children(),
        dominators=lambda n: n.postdominators,
        immediately_dominates=lambda n: n.immediately_postdominates,
        set_immediate_dominator=_set_immediate_postdominator,
    )

    # Iterate over all edges n -> c and check for backedges, which define natural loops
    for node in nodes:
        for child in node.children():
            if child not in node.dominators:
                continue
            # Found a backedge node -> child where child dominates node; child is the "head" of the loop
            if child.loop is None:
                child.loop = NaturalLoop(child)
            child.loop.nodes |= {child, node}
            child.loop.backedges.add(node)
            for parent in nodes:
                if reachable_without(parent, node, child):
                    child.loop.nodes.add(parent)


def terminate_infinite_loops(nodes: List[Node]) -> None:
    terminal_node = nodes[-1]
    assert isinstance(terminal_node, TerminalNode)

    # Fixed-point iteration
    while True:
        # Find the set of nodes which are rechable from the TerminalNode, backwards
        seen = set()
        queue: Set[Node] = {terminal_node}
        while queue:
            n = queue.pop()
            seen.add(n)
            queue.update(set(n.parents) - seen)

        # Find the BasicNodes which cannot reach the TerminalNode
        # Although it's possible to design asm which has an infinite loop without
        # BasicNodes, it doesn't seem to happen in practice. Keeping these fixups
        # contained keeps the `build_flowgraph_between(...)` logic simpler.
        unterminated_nodes = [
            node for node in nodes if node not in seen and isinstance(node, BasicNode)
        ]
        if not unterminated_nodes:
            # Nothing left to do!
            return

        # Add a "fake" edge from the final BasicNode to the TerminalNode,
        # which is used by `compute_relations()` but is ignored in codegen.
        unterminated_nodes[-1].fake_successor = terminal_node
        compute_relations(nodes)


@dataclass(frozen=True)
class FlowGraph:
    nodes: List[Node]

    def entry_node(self) -> Node:
        return self.nodes[0]

    def terminal_node(self) -> TerminalNode:
        node = self.nodes[-1]
        assert isinstance(node, TerminalNode)
        return node

    def is_reducible(self) -> bool:
        """
        A control flow graph is considered reducible or "well-structured" if:
        1. The edges can be partitioned into two disjoint sets: forward edges
          and back edges
        2. The forward edges form a DAG, with all nodes reachable from the entry
        3. For all back edges A -> B, B dominates A

        We already calculated back edges in `compute_relations`, so we need to
        check that the non-back edges satisfy #2.

        Most C code produces reducible graphs: to produce non-reducible graphs,
        the code either needs a `goto` or an infinite loop, which is rare in
        practice.

        Having a reducible control flow graphs allows us to perform interval analysis:
        we can examine a section of the graph bounded by entry & exit nodes, where
        the exit node postdominates the entry node. In a reducible graph, the backedges
        in loops are unambiguous.

        https://en.wikipedia.org/wiki/Control-flow_graph#Reducibility
        https://www.cs.princeton.edu/courses/archive/spr04/cos598C/lectures/02-ControlFlow.pdf
        https://www.cs.columbia.edu/~suman/secure_sw_devel/Basic_Program_Analysis_CF.pdf
        """

        # Kahn's Algorithm, with backedges excluded
        # https://en.wikipedia.org/wiki/Topological_sorting#Kahn's_algorithm
        seen = set()
        queue = {self.entry_node()}
        incoming_edges: Dict[Node, Set[Node]] = {
            n: set(n.parents) - (n.loop.backedges if n.loop else set())
            for n in self.nodes
        }

        while queue:
            n = queue.pop()
            seen.add(n)
            for s in n.children():
                if s.loop is not None and n in s.loop.backedges:
                    continue
                incoming_edges[s].remove(n)
                if not incoming_edges[s]:
                    queue.add(s)

        if any(v for v in incoming_edges.values()):
            # There are remaining edges: the graph has at least one cycle
            return False
        if len(seen) != len(self.nodes):
            # Not all nodes are reachable from the entry node
            return False

        # Traverse the graph again, but starting at the terminal and following
        # all edges backwards, to ensure that it is possible to reach the exit
        # from every node. We don't need to look for loops this time.
        seen = set()
        queue = {self.terminal_node()}
        while queue:
            n = queue.pop()
            seen.add(n)
            queue.update(set(n.parents) - seen)

        if len(seen) != len(self.nodes):
            # Not all nodes can reach the terminal node
            return False
        return True

    def reset_block_info(self) -> None:
        for node in self.nodes:
            node.block.block_info = None


def build_flowgraph(
    function: Function, asm_data: AsmData, arch: ArchFlowGraph
) -> FlowGraph:
    blocks = build_blocks(function, asm_data, arch)
    nodes = build_nodes(function, blocks, asm_data, arch)
    nodes = duplicate_premature_returns(nodes)
    compute_relations(nodes)
    terminate_infinite_loops(nodes)
    return FlowGraph(nodes)


def visualize_flowgraph(flow_graph: FlowGraph) -> str:
    import graphviz as g

    fmt = Formatter(debug=True)
    dot = g.Digraph(
        node_attr={
            "shape": "rect",
            "fontname": "Monospace",
        },
        edge_attr={
            "fontname": "Monospace",
        },
    )
    for node in flow_graph.nodes:
        block_info: Optional[Any] = node.block.block_info
        # In Graphviz, "\l" makes the preceeding text left-aligned, and inserts a newline
        label = f"// Node {node.name()}\l"
        if block_info:
            label += "".join(
                w.format(fmt) + "\l" for w in block_info.to_write if w.should_write()
            )
        dot.node(node.name())
        if isinstance(node, BasicNode):
            dot.edge(node.name(), node.successor.name(), color="black")
        elif isinstance(node, ConditionalNode):
            if block_info:
                label += f"if ({block_info.branch_condition.format(fmt)})\l"
            dot.edge(node.name(), node.fallthrough_edge.name(), label="F", color="blue")
            dot.edge(node.name(), node.conditional_edge.name(), label="T", color="red")
        elif isinstance(node, ReturnNode):
            if block_info and block_info.return_value:
                label += f"return ({block_info.return_value.format(fmt)});\l"
            else:
                label += "return;\l"
            dot.edge(node.name(), node.terminal.name())
        elif isinstance(node, SwitchNode):
            assert block_info is not None
            switch_control = block_info.switch_control
            label += f"switch ({switch_control.control_expr.format(fmt)})\l"
            for i, case in enumerate(node.cases):
                dot.edge(
                    node.name(),
                    case.name(),
                    label=str(i + switch_control.offset),
                    color="green",
                )
        else:
            assert isinstance(node, TerminalNode)
            label += "// exit\l"
        dot.node(node.name(), label=label)
    svg_bytes: bytes = dot.pipe("svg")
    return svg_bytes.decode("utf-8", "replace")<|MERGE_RESOLUTION|>--- conflicted
+++ resolved
@@ -26,6 +26,7 @@
     AsmLiteral,
     BinOp,
     Instruction,
+    InstructionMeta,
     JumpTarget,
     Macro,
     Register,
@@ -284,470 +285,6 @@
     return new_function
 
 
-<<<<<<< HEAD
-def simplify_standard_patterns(function: Function, arch: ArchAsm) -> Function:
-    """Detect and simplify various standard patterns emitted by IDO and GCC."""
-    BodyPart = Union[Instruction, Label]
-    PatternPart = Union[Instruction, Label, None]
-    Pattern = List[Tuple[PatternPart, bool]]
-
-    def make_pattern(*parts: str) -> Pattern:
-        ret: Pattern = []
-        for part in parts:
-            optional = part.endswith("?")
-            part = part.rstrip("?")
-            if part == "*":
-                ret.append((None, optional))
-            elif part.endswith(":"):
-                ret.append((Label(""), optional))
-            else:
-                ins = parse_instruction(part, InstructionMeta.missing(), arch)
-                ret.append((ins, optional))
-        return ret
-
-    div_pattern = make_pattern(
-        "bnez $x, .A",
-        "*",  # nop or div
-        "break",
-        ".A:",
-        "li $at, -1",
-        "bne $x, $at, .B",
-        "li $at, 0x80000000",
-        "bne $y, $at, .B",
-        "nop",
-        "break",
-        ".B:",
-    )
-
-    divu_pattern = make_pattern(
-        "bnez $x, .A",
-        "nop",
-        "break",
-        ".A:",
-    )
-
-    mod_p2_pattern = make_pattern(
-        "bgez $x, .A",
-        "andi $y, $x, LIT",
-        "beqz $y, .A",
-        "nop",
-        "addiu $y, $y, LIT",
-        ".A:",
-    )
-
-    div_p2_pattern_1 = make_pattern(
-        "bgez $x, .A",
-        "sra $y, $x, LIT",
-        "addiu $at, $x, LIT",
-        "sra $y, $at, LIT",
-        ".A:",
-    )
-
-    div_p2_pattern_2 = make_pattern(
-        "bgez $x, .A",
-        "move $at, $x",
-        "addiu $at, $x, LIT",
-        ".A:",
-        "sra $x, $at, LIT",
-    )
-
-    div_2_s16_pattern = make_pattern(
-        "sll $x, $x, LIT",
-        "sra $y, $x, LIT",
-        "srl $x, $x, 0x1f",
-        "addu $y, $y, $x",
-        "sra $y, $y, 1",
-    )
-
-    div_2_s32_pattern = make_pattern(
-        "srl $x, $y, 0x1f",
-        "addu $x, $y, $x",
-        "sra $x, $x, 1",
-    )
-
-    utf_pattern = make_pattern(
-        "bgez $x, .A",
-        "cvt.s.w",
-        "li $at, 0x4f800000",
-        "mtc1",
-        "nop",
-        "add.s",
-        ".A:",
-    )
-
-    ftu_pattern = make_pattern(
-        "cfc1 $y, $31",
-        "nop",
-        "andi",
-        "andi?",  # (skippable)
-        "*",  # bnez or bneql
-        "*",
-        "li?",
-        "mtc1",
-        "mtc1?",
-        "li",
-        "*",  # sub.fmt *, X, *
-        "ctc1",
-        "nop",
-        "*",  # cvt.w.fmt *, *
-        "cfc1",
-        "nop",
-        "andi",
-        "andi?",
-        "bnez",
-        "nop",
-        "mfc1",
-        "li",
-        "b",
-        "or",
-        ".A:",
-        "b",
-        "li",
-        "*",  # label: (moved one step down if bneql)
-        "*",  # mfc1
-        "nop",
-        "bltz",
-        "nop",
-    )
-
-    lwc1_twice_pattern = make_pattern("lwc1", "lwc1")
-    swc1_twice_pattern = make_pattern("swc1", "swc1")
-
-    gcc_sqrt_pattern = make_pattern(
-        "sqrt.s $x, $y",
-        "c.eq.s",
-        "nop",
-        "bc1t",
-        "*",
-        "jal sqrtf",
-        "nop",
-        "mov.s $x, $f0?",
-    )
-
-    trapuv_pattern = make_pattern(
-        "lui $x, 0xfffa",
-        "move $y, $sp",
-        "addiu $sp, $sp, LIT",
-        "ori $x, $x, 0x5a5a",
-        ".loop:",
-        "addiu $y, $y, -8",
-        "sw $x, ($y)",
-        "bne $y, $sp, .loop",
-        "sw $x, 4($y)",
-    )
-
-    ppc_fcmpo_cror_pattern = make_pattern(
-        "fcmpo cr0, $x, $y",
-        "cror 2, LIT, 2",
-    )
-
-    ppc_double_not_pattern = make_pattern(
-        "neg $a, $x",
-        "addic r0, $a, -1",
-        "subfe r0, r0, $a",
-    )
-
-    def try_match(starti: int, pattern: Pattern) -> Optional[List[BodyPart]]:
-        symbolic_registers: Dict[str, Register] = {}
-        symbolic_labels: Dict[str, str] = {}
-
-        def match_reg(actual: Register, exp: Register) -> bool:
-            if len(exp.register_name) <= 1:
-                if exp.register_name not in symbolic_registers:
-                    symbolic_registers[exp.register_name] = actual
-                elif symbolic_registers[exp.register_name] != actual:
-                    return False
-            elif exp.register_name != actual.register_name:
-                return False
-            return True
-
-        def match_one(actual: BodyPart, exp: PatternPart) -> bool:
-            if exp is None:
-                return True
-            if isinstance(exp, Label):
-                name = symbolic_labels.get(exp.name)
-                return isinstance(actual, Label) and (
-                    name is None or actual.name == name
-                )
-            if not isinstance(actual, Instruction):
-                return False
-            ins = actual
-            if ins.mnemonic != exp.mnemonic:
-                return False
-            if exp.args:
-                if len(exp.args) != len(ins.args):
-                    return False
-                for (e, a) in zip(exp.args, ins.args):
-                    if isinstance(e, AsmLiteral):
-                        if not isinstance(a, AsmLiteral) or a.value != e.value:
-                            return False
-                    elif isinstance(e, Register):
-                        if not isinstance(a, Register) or not match_reg(a, e):
-                            return False
-                    elif isinstance(e, AsmGlobalSymbol):
-                        if e.symbol_name == "LIT":
-                            if not isinstance(a, AsmLiteral):
-                                return False
-                        else:
-                            if (
-                                not isinstance(a, AsmGlobalSymbol)
-                                or a.symbol_name != e.symbol_name
-                            ):
-                                return False
-                    elif isinstance(e, AsmAddressMode):
-                        if (
-                            not isinstance(a, AsmAddressMode)
-                            or a.lhs != e.lhs
-                            or not match_reg(a.rhs, e.rhs)
-                        ):
-                            return False
-                    elif isinstance(e, JumpTarget):
-                        if not isinstance(a, JumpTarget):
-                            return False
-                        if e.target not in symbolic_labels:
-                            symbolic_labels[e.target] = a.target
-                        elif symbolic_labels[e.target] != a.target:
-                            return False
-                    else:
-                        assert False, f"bad pattern part: {exp} contains {type(e)}"
-            return True
-
-        actuali = starti
-        for (pat, optional) in pattern:
-            if actuali < len(function.body) and match_one(function.body[actuali], pat):
-                actuali += 1
-            elif not optional:
-                return None
-        return function.body[starti:actuali]
-
-    def create_div_p2(bgez: Instruction, sra: Instruction) -> Instruction:
-        assert isinstance(sra.args[2], AsmLiteral)
-        shift = sra.args[2].value & 0x1F
-        return Instruction.derived(
-            "div.fictive", [sra.args[0], bgez.args[0], AsmLiteral(2 ** shift)], sra
-        )
-
-    def try_replace_div(i: int) -> Optional[Tuple[List[BodyPart], int]]:
-        match = try_match(i, div_pattern)
-        if not match:
-            return None
-        return [match[1]], len(match) - 1
-
-    def try_replace_divu(i: int) -> Optional[Tuple[List[BodyPart], int]]:
-        match = try_match(i, divu_pattern)
-        if not match:
-            return None
-        return [], len(match) - 1
-
-    def try_replace_div_p2_1(i: int) -> Optional[Tuple[List[BodyPart], int]]:
-        # Division by power of two where input reg != output reg
-        match = try_match(i, div_p2_pattern_1)
-        if not match:
-            return None
-        bnez = typing.cast(Instruction, match[0])
-        div = create_div_p2(bnez, typing.cast(Instruction, match[3]))
-        return [div], len(match) - 1
-
-    def try_replace_div_p2_2(i: int) -> Optional[Tuple[List[BodyPart], int]]:
-        # Division by power of two where input reg = output reg
-        match = try_match(i, div_p2_pattern_2)
-        if not match:
-            return None
-        bnez = typing.cast(Instruction, match[0])
-        div = create_div_p2(bnez, typing.cast(Instruction, match[4]))
-        return [div], len(match)
-
-    def try_replace_div_2_s16(i: int) -> Optional[Tuple[List[BodyPart], int]]:
-        match = try_match(i, div_2_s16_pattern)
-        if not match:
-            return None
-        sll1 = typing.cast(Instruction, match[0])
-        sra1 = typing.cast(Instruction, match[1])
-        sra = typing.cast(Instruction, match[4])
-        if sll1.args[2] != sra1.args[2]:
-            return None
-        div = Instruction.derived(
-            "div.fictive", [sra.args[0], sra.args[0], AsmLiteral(2)], sra
-        )
-        return [sll1, sra1, div], len(match)
-
-    def try_replace_div_2_s32(i: int) -> Optional[Tuple[List[BodyPart], int]]:
-        match = try_match(i, div_2_s32_pattern)
-        if not match:
-            return None
-        addu = typing.cast(Instruction, match[1])
-        sra = typing.cast(Instruction, match[2])
-        div = Instruction.derived(
-            "div.fictive", [sra.args[0], addu.args[1], AsmLiteral(2)], sra
-        )
-        return [div], len(match)
-
-    def try_replace_mod_p2(i: int) -> Optional[Tuple[List[BodyPart], int]]:
-        match = try_match(i, mod_p2_pattern)
-        if not match:
-            return None
-        andi = typing.cast(Instruction, match[1])
-        val = (typing.cast(AsmLiteral, andi.args[2]).value & 0xFFFF) + 1
-        mod = Instruction.derived(
-            "mod.fictive", [andi.args[0], andi.args[1], AsmLiteral(val)], andi
-        )
-        return [mod], len(match) - 1
-
-    def try_replace_utf_conv(i: int) -> Optional[Tuple[List[BodyPart], int]]:
-        match = try_match(i, utf_pattern)
-        if not match:
-            return None
-        cvt_instr = typing.cast(Instruction, match[1])
-        new_instr = Instruction.derived("cvt.s.u.fictive", cvt_instr.args, cvt_instr)
-        return [new_instr], len(match) - 1
-
-    def try_replace_ftu_conv(i: int) -> Optional[Tuple[List[BodyPart], int]]:
-        match = try_match(i, ftu_pattern)
-        if not match:
-            return None
-        sub = next(
-            x
-            for x in match
-            if isinstance(x, Instruction) and x.mnemonic.startswith("sub")
-        )
-        cfc = match[0]
-        assert isinstance(cfc, Instruction)
-        fmt = sub.mnemonic.split(".")[-1]
-        args = [cfc.args[0], sub.args[1]]
-        if fmt == "s":
-            new_instr = Instruction.derived("cvt.u.s.fictive", args, cfc)
-        else:
-            new_instr = Instruction.derived("cvt.u.d.fictive", args, cfc)
-        return [new_instr], len(match)
-
-    def try_replace_mips1_double_load_store(
-        i: int,
-    ) -> Optional[Tuple[List[BodyPart], int]]:
-        # TODO: sometimes the instructions aren't consecutive.
-        match = try_match(i, lwc1_twice_pattern) or try_match(i, swc1_twice_pattern)
-        if not match:
-            return None
-        a, b = match
-        assert isinstance(a, Instruction)
-        assert isinstance(b, Instruction)
-        ra, rb = a.args[0], b.args[0]
-        ma, mb = a.args[1], b.args[1]
-        # TODO: verify that the memory locations are consecutive as well (a bit
-        # annoying with macros...)
-        if not (
-            isinstance(ra, Register)
-            and ra.is_float()
-            and ra.other_f64_reg() == rb
-            and isinstance(ma, AsmAddressMode)
-            and isinstance(mb, AsmAddressMode)
-            and ma.rhs == mb.rhs
-        ):
-            return None
-        num = int(ra.register_name[1:])
-        if num % 2 == 1:
-            ra, rb = rb, ra
-            ma, mb = mb, ma
-        # Store the even-numbered register (ra) into the low address (mb).
-        new_args = [ra, mb]
-        new_mn = "ldc1" if a.mnemonic == "lwc1" else "sdc1"
-        new_instr = Instruction.derived(new_mn, new_args, a)
-        return [new_instr], len(match)
-
-    def try_replace_gcc_sqrt(i: int) -> Optional[Tuple[List[BodyPart], int]]:
-        match = try_match(i, gcc_sqrt_pattern)
-        if not match:
-            return None
-        return [match[0]], len(match)
-
-    def try_replace_trapuv(i: int) -> Optional[Tuple[List[BodyPart], int]]:
-        match = try_match(i, trapuv_pattern)
-        if not match:
-            return None
-        assert isinstance(match[0], Instruction)
-        new_instr = Instruction.derived("trapuv.fictive", [], match[0])
-        return [match[2], new_instr], len(match)
-
-    def try_replace_ppc_fcmpo_cror(i: int) -> Optional[Tuple[List[BodyPart], int]]:
-        match = try_match(i, ppc_fcmpo_cror_pattern)
-        if not match:
-            return None
-        assert isinstance(match[0], Instruction)
-        assert isinstance(match[1], Instruction)
-        if match[1].args[1] == AsmLiteral(0):
-            return [Instruction.derived("fcmpo.lte", match[0].args, match[0])], len(
-                match
-            )
-        elif match[1].args[1] == AsmLiteral(1):
-            return [Instruction.derived("fcmpo.gte", match[0].args, match[0])], len(
-                match
-            )
-        return None
-
-    def try_replace_ppc_final_b(i: int) -> Optional[Tuple[List[BodyPart], int]]:
-        if i != len(function.body) - 1:
-            return None
-        instr = function.body[i]
-        if not isinstance(instr, Instruction) or instr.mnemonic != "b":
-            return None
-        return [
-            Instruction.derived("bl", instr.args, instr),
-            Instruction.derived("blr", [], instr),
-        ], 1
-
-    def try_replace_ppc_double_not(i: int) -> Optional[Tuple[List[BodyPart], int]]:
-        match = try_match(i, ppc_double_not_pattern)
-        if not match:
-            return None
-        assert isinstance(match[0], Instruction)
-        assert isinstance(match[1], Instruction)
-        return [
-            Instruction.derived(
-                "notnot.fictive", [match[1].args[0], match[0].args[1]], match[0]
-            )
-        ], len(match)
-
-    def no_replacement(i: int) -> Tuple[List[BodyPart], int]:
-        return [function.body[i]], 1
-
-    new_function = function.bodyless_copy()
-    i = 0
-    while i < len(function.body):
-        if arch.arch == Target.ArchEnum.MIPS:
-            repl, consumed = (
-                try_replace_div(i)
-                or try_replace_divu(i)
-                or try_replace_div_p2_1(i)
-                or try_replace_div_p2_2(i)
-                or try_replace_div_2_s32(i)
-                or try_replace_div_2_s16(i)
-                or try_replace_mod_p2(i)
-                or try_replace_utf_conv(i)
-                or try_replace_ftu_conv(i)
-                or try_replace_mips1_double_load_store(i)
-                or try_replace_gcc_sqrt(i)
-                or try_replace_trapuv(i)
-                or no_replacement(i)
-            )
-        elif arch.arch == Target.ArchEnum.PPC:
-            repl, consumed = (
-                try_replace_ppc_fcmpo_cror(i)
-                or try_replace_ppc_final_b(i)
-                or try_replace_ppc_double_not(i)
-                or no_replacement(i)
-            )
-        else:
-            repl, consumed = no_replacement(i)
-        new_function.body.extend(repl)
-        i += consumed
-    return new_function
-
-
-def build_blocks(function: Function, asm_data: AsmData, arch: ArchAsm) -> List[Block]:
-    if arch.arch == Target.ArchEnum.MIPS:
-        verify_no_trailing_delay_slot(function, arch)
-        function = normalize_likely_branches(function, arch)
-
-=======
 def simplify_standard_patterns(function: Function, arch: ArchFlowGraph) -> Function:
     new_body = simplify_patterns(function.body, arch.asm_patterns)
     new_function = function.bodyless_copy()
@@ -758,9 +295,10 @@
 def build_blocks(
     function: Function, asm_data: AsmData, arch: ArchFlowGraph
 ) -> List[Block]:
-    verify_no_trailing_delay_slot(function, arch)
-    function = normalize_likely_branches(function, arch)
->>>>>>> 6539a4cc
+    if arch.arch == Target.ArchEnum.MIPS:
+        verify_no_trailing_delay_slot(function, arch)
+        function = normalize_likely_branches(function, arch)
+
     function = prune_unreferenced_labels(function, asm_data, arch)
     function = simplify_standard_patterns(function, arch)
     function = prune_unreferenced_labels(function, asm_data, arch)
