import abc
import copy
from dataclasses import dataclass, field
import typing
from typing import (
    Any,
    Callable,
    Counter,
    Dict,
    Iterator,
    List,
    Optional,
    Set,
    Tuple,
    Union,
)

from .error import DecompFailure
from .options import Formatter
from .parse_file import AsmData, Function, Label
from .parse_instruction import (
    ArchAsm,
    AsmAddressMode,
    AsmGlobalSymbol,
    AsmLiteral,
    Instruction,
    InstructionMeta,
    JumpTarget,
    Macro,
    Register,
    parse_instruction,
)


@dataclass(eq=False)
class Block:
    index: int
    label: Optional[Label]
    approx_label_name: str
    instructions: List[Instruction]

    # block_info is actually an Optional[BlockInfo], set by translate.py for
    # non-TerminalNode's, but due to circular dependencies we cannot type it
    # correctly. To access it, use the get_block_info method from translate.py.
    block_info: object = None

    def add_block_info(self, block_info: object) -> None:
        assert self.block_info is None
        self.block_info = block_info

    def clone(self) -> "Block":
        return copy.deepcopy(self)

    def __str__(self) -> str:
        name = f"{self.index} ({self.approx_label_name})"
        inst_str = "\n".join("    " + str(instr) for instr in self.instructions)
        return f"# {name}\n{inst_str}\n"


@dataclass(eq=False)
class BlockBuilder:
    curr_index: int = 0
    curr_label: Optional[Label] = None
    last_label_name: str = "initial"
    label_counter: int = 0
    curr_instructions: List[Instruction] = field(default_factory=list)
    blocks: List[Block] = field(default_factory=list)

    def new_block(self) -> Optional[Block]:
        if len(self.curr_instructions) == 0:
            return None

        label_name = self.last_label_name
        if self.label_counter > 0:
            label_name += f".{self.label_counter}"
        block = Block(
            self.curr_index, self.curr_label, label_name, self.curr_instructions
        )
        self.blocks.append(block)

        self.curr_index += 1
        self.curr_label = None
        self.label_counter += 1
        self.curr_instructions = []

        return block

    def add_instruction(self, instruction: Instruction) -> None:
        self.curr_instructions.append(instruction)

    def set_label(self, label: Label) -> None:
        if label == self.curr_label:
            # It's okay to repeat a label (e.g. once with glabel, once as a
            # standard label -- this often occurs for switches).
            return
        # We could support multiple labels at the same position, and output
        # empty blocks. For now we don't, however.
        if self.curr_label:
            raise DecompFailure(
                "A block is currently not allowed to have more than one label,\n"
                f"but {self.curr_label.name}/{label.name} is given two."
            )
        self.curr_label = label
        self.last_label_name = label.name
        self.label_counter = 0

    def get_blocks(self) -> List[Block]:
        return self.blocks


def verify_no_trailing_delay_slot(function: Function, arch: ArchAsm) -> None:
    last_ins: Optional[Instruction] = None
    for item in function.body:
        if isinstance(item, Instruction):
            last_ins = item
    if last_ins and arch.is_delay_slot_instruction(last_ins):
        raise DecompFailure(f"Last instruction is missing a delay slot:\n{last_ins}")


def invert_branch_mnemonic(mnemonic: str) -> str:
    inverses = {
        "beq": "bne",
        "bne": "beq",
        "beqz": "bnez",
        "bnez": "beqz",
        "bgez": "bltz",
        "bgtz": "blez",
        "blez": "bgtz",
        "bltz": "bgez",
        "bc1t": "bc1f",
        "bc1f": "bc1t",
    }
    return inverses[mnemonic]


def normalize_likely_branches(function: Function, arch: ArchAsm) -> Function:
    """Branch-likely instructions only evaluate their delay slots when they are
    taken, making control flow more complex. However, on the IDO compiler they
    only occur in a very specific pattern:

    ...
    <branch likely instr> .label
     X
    ...
    X
    .label:
    ...

    which this function transforms back into a regular branch pattern by moving
    the label one step back and replacing the delay slot by a nop.

    Branch-likely instructions that do not appear in this pattern are kept.

    We also do this for b instructions, which sometimes occur in the same pattern,
    and also fix up the pattern

    <branch likely instr> .label
     X
    .label:

    which GCC emits."""
    label_prev_instr: Dict[str, Optional[Instruction]] = {}
    label_before_instr: Dict[int, str] = {}
    instr_before_instr: Dict[int, Instruction] = {}
    prev_instr: Optional[Instruction] = None
    prev_label: Optional[Label] = None
    prev_item: Union[Instruction, Label, None] = None
    for item in function.body:
        if isinstance(item, Instruction):
            if prev_label is not None:
                label_before_instr[id(item)] = prev_label.name
                prev_label = None
            if isinstance(prev_item, Instruction):
                instr_before_instr[id(item)] = prev_item
            prev_instr = item
        elif isinstance(item, Label):
            label_prev_instr[item.name] = prev_instr
            prev_label = item
            prev_instr = None
        prev_item = item

    insert_label_before: Dict[int, str] = {}
    new_body: List[Tuple[Union[Instruction, Label], Union[Instruction, Label]]] = []

    body_iter: Iterator[Union[Instruction, Label]] = iter(function.body)
    for item in body_iter:
        orig_item = item
        if isinstance(item, Instruction) and (
            arch.is_branch_likely_instruction(item) or item.mnemonic == "b"
        ):
            old_label = arch.get_branch_target(item).target
            if old_label not in label_prev_instr:
                raise DecompFailure(
                    f"Unable to parse branch: label {old_label} does not exist in function {function.name}"
                )
            before_target = label_prev_instr[old_label]
            before_before_target = (
                instr_before_instr.get(id(before_target))
                if before_target is not None
                else None
            )
            next_item = next(body_iter)
            orig_next_item = next_item
            if (
                item.mnemonic == "b"
                and before_before_target is not None
                and arch.is_delay_slot_instruction(before_before_target)
            ):
                # Don't treat 'b' instructions as branch likelies if doing so would
                # introduce a label in a delay slot.
                new_body.append((item, item))
                new_body.append((next_item, next_item))
            elif (
                isinstance(next_item, Instruction)
                and before_target is next_item
                and item.mnemonic != "b"
            ):
                mn_inverted = invert_branch_mnemonic(item.mnemonic[:-1])
                item = Instruction.derived(mn_inverted, item.args, item)
                new_nop = Instruction.derived("nop", [], item)
                new_body.append((orig_item, item))
                new_body.append((new_nop, new_nop))
                new_body.append((orig_next_item, next_item))
            elif (
                isinstance(next_item, Instruction)
                and before_target is not None
                and before_target is not next_item
                and str(before_target) == str(next_item)
                and (item.mnemonic != "b" or next_item.mnemonic != "nop")
            ):
                if id(before_target) not in label_before_instr:
                    new_label = old_label + "_before"
                    label_before_instr[id(before_target)] = new_label
                    insert_label_before[id(before_target)] = new_label
                new_target = JumpTarget(label_before_instr[id(before_target)])
                mn_unlikely = item.mnemonic[:-1] or "b"
                item = Instruction.derived(
                    mn_unlikely, item.args[:-1] + [new_target], item
                )
                next_item = Instruction.derived("nop", [], item)
                new_body.append((orig_item, item))
                new_body.append((orig_next_item, next_item))
            else:
                new_body.append((item, item))
                new_body.append((next_item, next_item))
        else:
            new_body.append((orig_item, item))

    new_function = function.bodyless_copy()
    for (orig_item, new_item) in new_body:
        if id(orig_item) in insert_label_before:
            new_function.new_label(insert_label_before[id(orig_item)])
        new_function.body.append(new_item)

    return new_function


def prune_unreferenced_labels(
    function: Function, asm_data: AsmData, arch: ArchAsm
) -> Function:
    labels_used: Set[str] = {
        label.name
        for label in function.body
        if isinstance(label, Label) and label.name in asm_data.mentioned_labels
    }
    for item in function.body:
<<<<<<< HEAD
        if (
            isinstance(item, Instruction)
            and item.is_branch_instruction()
            and not item.is_conditional_return_instruction()
        ):
            labels_used.add(item.get_branch_target().target)
=======
        if isinstance(item, Instruction) and arch.is_branch_instruction(item):
            labels_used.add(arch.get_branch_target(item).target)
>>>>>>> affb7165

    new_function = function.bodyless_copy()
    for item in function.body:
        if not (isinstance(item, Label) and item.name not in labels_used):
            new_function.body.append(item)

    return new_function


<<<<<<< HEAD
def simplify_standard_patterns(function: Function, mips: bool = False) -> Function:
=======
def simplify_standard_patterns(function: Function, arch: ArchAsm) -> Function:
>>>>>>> affb7165
    """Detect and simplify various standard patterns emitted by IDO and GCC."""
    BodyPart = Union[Instruction, Label]
    PatternPart = Union[Instruction, Label, None]
    Pattern = List[Tuple[PatternPart, bool]]

    def make_pattern(*parts: str) -> Pattern:
        ret: Pattern = []
        for part in parts:
            optional = part.endswith("?")
            part = part.rstrip("?")
            if part == "*":
                ret.append((None, optional))
            elif part.endswith(":"):
                ret.append((Label(""), optional))
            else:
                ins = parse_instruction(part, InstructionMeta.missing(), arch)
                ret.append((ins, optional))
        return ret

    div_pattern = make_pattern(
        "bnez $x, .A",
        "*",  # nop or div
        "break",
        ".A:",
        "li $at, -1",
        "bne $x, $at, .B",
        "li $at, 0x80000000",
        "bne $y, $at, .B",
        "nop",
        "break",
        ".B:",
    )

    divu_pattern = make_pattern(
        "bnez $x, .A",
        "nop",
        "break",
        ".A:",
    )

    mod_p2_pattern = make_pattern(
        "bgez $x, .A",
        "andi $y, $x, LIT",
        "beqz $y, .A",
        "nop",
        "addiu $y, $y, LIT",
        ".A:",
    )

    div_p2_pattern_1 = make_pattern(
        "bgez $x, .A",
        "sra $y, $x, LIT",
        "addiu $at, $x, LIT",
        "sra $y, $at, LIT",
        ".A:",
    )

    div_p2_pattern_2 = make_pattern(
        "bgez $x, .A",
        "move $at, $x",
        "addiu $at, $x, LIT",
        ".A:",
        "sra $x, $at, LIT",
    )

    div_2_s16_pattern = make_pattern(
        "sll $x, $x, LIT",
        "sra $y, $x, LIT",
        "srl $x, $x, 0x1f",
        "addu $y, $y, $x",
        "sra $y, $y, 1",
    )

    div_2_s32_pattern = make_pattern(
        "srl $x, $y, 0x1f",
        "addu $x, $y, $x",
        "sra $x, $x, 1",
    )

    utf_pattern = make_pattern(
        "bgez $x, .A",
        "cvt.s.w",
        "li $at, 0x4f800000",
        "mtc1",
        "nop",
        "add.s",
        ".A:",
    )

    ftu_pattern = make_pattern(
        "cfc1 $y, $31",
        "nop",
        "andi",
        "andi?",  # (skippable)
        "*",  # bnez or bneql
        "*",
        "li?",
        "mtc1",
        "mtc1?",
        "li",
        "*",  # sub.fmt *, X, *
        "ctc1",
        "nop",
        "*",  # cvt.w.fmt *, *
        "cfc1",
        "nop",
        "andi",
        "andi?",
        "bnez",
        "nop",
        "mfc1",
        "li",
        "b",
        "or",
        ".A:",
        "b",
        "li",
        "*",  # label: (moved one step down if bneql)
        "*",  # mfc1
        "nop",
        "bltz",
        "nop",
    )

    lwc1_twice_pattern = make_pattern("lwc1", "lwc1")
    swc1_twice_pattern = make_pattern("swc1", "swc1")

    gcc_sqrt_pattern = make_pattern(
        "sqrt.s $x, $y",
        "c.eq.s",
        "nop",
        "bc1t",
        "*",
        "jal sqrtf",
        "nop",
        "mov.s $x, $f0?",
    )

    trapuv_pattern = make_pattern(
        "lui $x, 0xfffa",
        "move $y, $sp",
        "addiu $sp, $sp, LIT",
        "ori $x, $x, 0x5a5a",
        ".loop:",
        "addiu $y, $y, -8",
        "sw $x, ($y)",
        "bne $y, $sp, .loop",
        "sw $x, 4($y)",
    )

    ppc_fcmpo_cror_pattern = make_pattern(
        "fcmpo cr0, $x, $y",
        "cror 2, LIT, 2",
    )

    ppc_double_not_pattern = make_pattern(
        "neg $a, $x",
        "addic r0, $a, -1",
        "subfe r0, r0, $a",
    )

    def try_match(starti: int, pattern: Pattern) -> Optional[List[BodyPart]]:
        symbolic_registers: Dict[str, Register] = {}
        symbolic_labels: Dict[str, str] = {}

        def match_reg(actual: Register, exp: Register) -> bool:
            if len(exp.register_name) <= 1:
                if exp.register_name not in symbolic_registers:
                    symbolic_registers[exp.register_name] = actual
                elif symbolic_registers[exp.register_name] != actual:
                    return False
            elif exp.register_name != actual.register_name:
                return False
            return True

        def match_one(actual: BodyPart, exp: PatternPart) -> bool:
            if exp is None:
                return True
            if isinstance(exp, Label):
                name = symbolic_labels.get(exp.name)
                return isinstance(actual, Label) and (
                    name is None or actual.name == name
                )
            if not isinstance(actual, Instruction):
                return False
            ins = actual
            if ins.mnemonic != exp.mnemonic:
                return False
            if exp.args:
                if len(exp.args) != len(ins.args):
                    return False
                for (e, a) in zip(exp.args, ins.args):
                    if isinstance(e, AsmLiteral):
                        if not isinstance(a, AsmLiteral) or a.value != e.value:
                            return False
                    elif isinstance(e, Register):
                        if not isinstance(a, Register) or not match_reg(a, e):
                            return False
                    elif isinstance(e, AsmGlobalSymbol):
                        if e.symbol_name == "LIT":
                            if not isinstance(a, AsmLiteral):
                                return False
                        else:
                            if (
                                not isinstance(a, AsmGlobalSymbol)
                                or a.symbol_name != e.symbol_name
                            ):
                                return False
                    elif isinstance(e, AsmAddressMode):
                        if (
                            not isinstance(a, AsmAddressMode)
                            or a.lhs != e.lhs
                            or not match_reg(a.rhs, e.rhs)
                        ):
                            return False
                    elif isinstance(e, JumpTarget):
                        if not isinstance(a, JumpTarget):
                            return False
                        if e.target not in symbolic_labels:
                            symbolic_labels[e.target] = a.target
                        elif symbolic_labels[e.target] != a.target:
                            return False
                    else:
                        assert False, f"bad pattern part: {exp} contains {type(e)}"
            return True

        actuali = starti
        for (pat, optional) in pattern:
            if actuali < len(function.body) and match_one(function.body[actuali], pat):
                actuali += 1
            elif not optional:
                return None
        return function.body[starti:actuali]

    def create_div_p2(bgez: Instruction, sra: Instruction) -> Instruction:
        assert isinstance(sra.args[2], AsmLiteral)
        shift = sra.args[2].value & 0x1F
        return Instruction.derived(
            "div.fictive", [sra.args[0], bgez.args[0], AsmLiteral(2 ** shift)], sra
        )

    def try_replace_div(i: int) -> Optional[Tuple[List[BodyPart], int]]:
        match = try_match(i, div_pattern)
        if not match:
            return None
        return [match[1]], len(match) - 1

    def try_replace_divu(i: int) -> Optional[Tuple[List[BodyPart], int]]:
        match = try_match(i, divu_pattern)
        if not match:
            return None
        return [], len(match) - 1

    def try_replace_div_p2_1(i: int) -> Optional[Tuple[List[BodyPart], int]]:
        # Division by power of two where input reg != output reg
        match = try_match(i, div_p2_pattern_1)
        if not match:
            return None
        bnez = typing.cast(Instruction, match[0])
        div = create_div_p2(bnez, typing.cast(Instruction, match[3]))
        return [div], len(match) - 1

    def try_replace_div_p2_2(i: int) -> Optional[Tuple[List[BodyPart], int]]:
        # Division by power of two where input reg = output reg
        match = try_match(i, div_p2_pattern_2)
        if not match:
            return None
        bnez = typing.cast(Instruction, match[0])
        div = create_div_p2(bnez, typing.cast(Instruction, match[4]))
        return [div], len(match)

    def try_replace_div_2_s16(i: int) -> Optional[Tuple[List[BodyPart], int]]:
        match = try_match(i, div_2_s16_pattern)
        if not match:
            return None
        sll1 = typing.cast(Instruction, match[0])
        sra1 = typing.cast(Instruction, match[1])
        sra = typing.cast(Instruction, match[4])
        if sll1.args[2] != sra1.args[2]:
            return None
        div = Instruction.derived(
            "div.fictive", [sra.args[0], sra.args[0], AsmLiteral(2)], sra
        )
        return [sll1, sra1, div], len(match)

    def try_replace_div_2_s32(i: int) -> Optional[Tuple[List[BodyPart], int]]:
        match = try_match(i, div_2_s32_pattern)
        if not match:
            return None
        addu = typing.cast(Instruction, match[1])
        sra = typing.cast(Instruction, match[2])
        div = Instruction.derived(
            "div.fictive", [sra.args[0], addu.args[1], AsmLiteral(2)], sra
        )
        return [div], len(match)

    def try_replace_mod_p2(i: int) -> Optional[Tuple[List[BodyPart], int]]:
        match = try_match(i, mod_p2_pattern)
        if not match:
            return None
        andi = typing.cast(Instruction, match[1])
        val = (typing.cast(AsmLiteral, andi.args[2]).value & 0xFFFF) + 1
        mod = Instruction.derived(
            "mod.fictive", [andi.args[0], andi.args[1], AsmLiteral(val)], andi
        )
        return [mod], len(match) - 1

    def try_replace_utf_conv(i: int) -> Optional[Tuple[List[BodyPart], int]]:
        match = try_match(i, utf_pattern)
        if not match:
            return None
        cvt_instr = typing.cast(Instruction, match[1])
        new_instr = Instruction.derived("cvt.s.u.fictive", cvt_instr.args, cvt_instr)
        return [new_instr], len(match) - 1

    def try_replace_ftu_conv(i: int) -> Optional[Tuple[List[BodyPart], int]]:
        match = try_match(i, ftu_pattern)
        if not match:
            return None
        sub = next(
            x
            for x in match
            if isinstance(x, Instruction) and x.mnemonic.startswith("sub")
        )
        cfc = match[0]
        assert isinstance(cfc, Instruction)
        fmt = sub.mnemonic.split(".")[-1]
        args = [cfc.args[0], sub.args[1]]
        if fmt == "s":
            new_instr = Instruction.derived("cvt.u.s.fictive", args, cfc)
        else:
            new_instr = Instruction.derived("cvt.u.d.fictive", args, cfc)
        return [new_instr], len(match)

    def try_replace_mips1_double_load_store(
        i: int,
    ) -> Optional[Tuple[List[BodyPart], int]]:
        # TODO: sometimes the instructions aren't consecutive.
        match = try_match(i, lwc1_twice_pattern) or try_match(i, swc1_twice_pattern)
        if not match:
            return None
        a, b = match
        assert isinstance(a, Instruction)
        assert isinstance(b, Instruction)
        ra, rb = a.args[0], b.args[0]
        ma, mb = a.args[1], b.args[1]
        # TODO: verify that the memory locations are consecutive as well (a bit
        # annoying with macros...)
        if not (
            isinstance(ra, Register)
            and ra.is_float()
            and ra.other_f64_reg() == rb
            and isinstance(ma, AsmAddressMode)
            and isinstance(mb, AsmAddressMode)
            and ma.rhs == mb.rhs
        ):
            return None
        num = int(ra.register_name[1:])
        if num % 2 == 1:
            ra, rb = rb, ra
            ma, mb = mb, ma
        # Store the even-numbered register (ra) into the low address (mb).
        new_args = [ra, mb]
        new_mn = "ldc1" if a.mnemonic == "lwc1" else "sdc1"
        new_instr = Instruction.derived(new_mn, new_args, a)
        return [new_instr], len(match)

    def try_replace_gcc_sqrt(i: int) -> Optional[Tuple[List[BodyPart], int]]:
        match = try_match(i, gcc_sqrt_pattern)
        if not match:
            return None
        return [match[0]], len(match)

    def try_replace_trapuv(i: int) -> Optional[Tuple[List[BodyPart], int]]:
        match = try_match(i, trapuv_pattern)
        if not match:
            return None
        assert isinstance(match[0], Instruction)
        new_instr = Instruction.derived("trapuv.fictive", [], match[0])
        return [match[2], new_instr], len(match)

    def try_replace_ppc_fcmpo_cror(i: int) -> Optional[Tuple[List[BodyPart], int]]:
        match = try_match(i, ppc_fcmpo_cror_pattern)
        if not match:
            return None
        assert isinstance(match[0], Instruction)
        assert isinstance(match[1], Instruction)
        if match[1].args[1] == AsmLiteral(0):
            return [Instruction.derived("fcmpo.lte", match[0].args, match[0])], len(
                match
            )
        elif match[1].args[1] == AsmLiteral(1):
            return [Instruction.derived("fcmpo.gte", match[0].args, match[0])], len(
                match
            )
        return None

    def try_replace_ppc_final_b(i: int) -> Optional[Tuple[List[BodyPart], int]]:
        if i != len(function.body) - 1:
            return None
        instr = function.body[i]
        if not isinstance(instr, Instruction) or instr.mnemonic != "b":
            return None
        return [
            Instruction.derived("bl", instr.args, instr),
            Instruction.derived("blr", [], instr),
        ], 1

    def try_replace_ppc_double_not(i: int) -> Optional[Tuple[List[BodyPart], int]]:
        match = try_match(i, ppc_double_not_pattern)
        if not match:
            return None
        assert isinstance(match[0], Instruction)
        assert isinstance(match[1], Instruction)
        return [
            Instruction.derived(
                "notnot.fictive", [match[1].args[0], match[0].args[1]], match[0]
            )
        ], len(match)

    def no_replacement(i: int) -> Tuple[List[BodyPart], int]:
        return [function.body[i]], 1

    new_function = function.bodyless_copy()
    i = 0
    while i < len(function.body):
        if mips:
            repl, consumed = (
                try_replace_div(i)
                or try_replace_divu(i)
                or try_replace_div_p2_1(i)
                or try_replace_div_p2_2(i)
                or try_replace_div_2_s32(i)
                or try_replace_div_2_s16(i)
                or try_replace_mod_p2(i)
                or try_replace_utf_conv(i)
                or try_replace_ftu_conv(i)
                or try_replace_mips1_double_load_store(i)
                or try_replace_gcc_sqrt(i)
                or try_replace_trapuv(i)
                or no_replacement(i)
            )
        else:
            repl, consumed = (
                try_replace_ppc_fcmpo_cror(i)
                or try_replace_ppc_final_b(i)
                or try_replace_ppc_double_not(i)
                or no_replacement(i)
            )
        new_function.body.extend(repl)
        i += consumed
    return new_function


<<<<<<< HEAD
def build_blocks(
    function: Function, asm_data: AsmData, mips: bool = False
) -> List[Block]:
    verify_no_trailing_delay_slot(function)
    if mips:
        function = normalize_likely_branches(function)
    function = prune_unreferenced_labels(function, asm_data)
    function = simplify_standard_patterns(function, mips=mips)
    function = prune_unreferenced_labels(function, asm_data)
=======
def build_blocks(function: Function, asm_data: AsmData, arch: ArchAsm) -> List[Block]:
    verify_no_trailing_delay_slot(function, arch)
    function = normalize_likely_branches(function, arch)
    function = prune_unreferenced_labels(function, asm_data, arch)
    function = simplify_standard_patterns(function, arch)
    function = prune_unreferenced_labels(function, asm_data, arch)
>>>>>>> affb7165

    block_builder = BlockBuilder()

    body_iter: Iterator[Union[Instruction, Label]] = iter(function.body)
    branch_likely_counts: Counter[str] = Counter()
    cond_return_target: Optional[JumpTarget] = None

    def process(item: Union[Instruction, Label]) -> None:
        nonlocal cond_return_target

        if isinstance(item, Label):
            # Split blocks at labels.
            block_builder.new_block()
            block_builder.set_label(item)
            return

<<<<<<< HEAD
        if item.is_conditional_return_instruction():
            if cond_return_target is None:
                cond_return_target = JumpTarget(f"_conditionalreturn_")
            # Strip the "lr" off of the instruction
            assert item.mnemonic[-2:] == "lr"
            branch_instr = Instruction.derived(
                item.mnemonic[:-2], [cond_return_target], item
            )
            block_builder.add_instruction(branch_instr)
            block_builder.new_block()
            return

        if mips and not item.is_delay_slot_instruction():
=======
        if not arch.is_delay_slot_instruction(item):
>>>>>>> affb7165
            block_builder.add_instruction(item)
            return

        process_after: List[Union[Instruction, Label]] = []
        next_item: Optional[Union[Instruction, Label]] = None
        if mips:
            next_item = next(body_iter)

        if isinstance(next_item, Label):
            # Delay slot is a jump target, so we need the delay slot
            # instruction to be in two blocks at once... In most cases,
            # we can just duplicate it. (This happens from time to time
            # in -O2-compiled code.)
            label = next_item
            next_item = next(body_iter)

            assert isinstance(next_item, Instruction), "Cannot have two labels in a row"

            # (Best-effort check for whether the instruction can be
            # executed twice in a row.)
            r = next_item.args[0] if next_item.args else None
            if all(a != r for a in next_item.args[1:]):
                process_after.append(label)
                process_after.append(next_item)
            else:
                msg = [
                    f"Label {label.name} refers to a delay slot; this is currently not supported.",
                    "Please modify the assembly to work around it (e.g. copy the instruction",
                    "to all jump sources and move the label, or add a nop to the delay slot).",
                ]
                if "_before" in label.name:
                    msg += [
                        "",
                        "This label was auto-generated as the target for a branch-likely",
                        "instruction (e.g. beql); you can also try to turn that into a non-likely",
                        "branch if that's equivalent in this context, i.e., if it's okay to",
                        "execute its delay slot unconditionally.",
                    ]
                raise DecompFailure("\n".join(msg))

<<<<<<< HEAD
        if next_item is not None and next_item.is_delay_slot_instruction():
=======
        if arch.is_delay_slot_instruction(next_item):
>>>>>>> affb7165
            raise DecompFailure(
                f"Two delay slot instructions in a row is not supported:\n{item}\n{next_item}"
            )

<<<<<<< HEAD
        if item.is_branch_likely_instruction():
            assert next_item is not None
            target = item.get_branch_target()
=======
        if arch.is_branch_likely_instruction(item):
            target = arch.get_branch_target(item)
>>>>>>> affb7165
            branch_likely_counts[target.target] += 1
            index = branch_likely_counts[target.target]
            mn_inverted = invert_branch_mnemonic(item.mnemonic[:-1])
            temp_label = JumpTarget(f"{target.target}_branchlikelyskip_{index}")
            branch_not = Instruction.derived(
                mn_inverted, item.args[:-1] + [temp_label], item
            )
            nop = Instruction.derived("nop", [], item)
            block_builder.add_instruction(branch_not)
            block_builder.add_instruction(nop)
            block_builder.new_block()
            block_builder.add_instruction(next_item)
            block_builder.add_instruction(Instruction.derived("b", [target], item))
            block_builder.add_instruction(nop)
            block_builder.new_block()
            block_builder.set_label(Label(temp_label.target))
            block_builder.add_instruction(nop)

        elif item.mnemonic in ["jal", "jalr"]:
            # Move the delay slot instruction to before the call so it
            # passes correct arguments.
            if (
                next_item is not None
                and next_item.args
                and next_item.args[0] == item.args[0]
            ):
                raise DecompFailure(
                    f"Instruction after {item.mnemonic} clobbers its source\n"
                    "register, which is currently not supported.\n\n"
                    "Try rewriting the assembly to avoid that."
                )
            if next_item is not None:
                block_builder.add_instruction(next_item)
            block_builder.add_instruction(item)
        else:
            block_builder.add_instruction(item)
            if next_item is not None:
                block_builder.add_instruction(next_item)

        if arch.is_jump_instruction(item):
            # Split blocks at jumps, after the next instruction.
            block_builder.new_block()

        for item in process_after:
            process(item)

    for item in body_iter:
        process(item)

    if mips and block_builder.curr_label:
        # As an easy-to-implement safeguard, check that the current block is
        # anonymous ("jr" instructions create new anonymous blocks, so if it's
        # not we must be missing a "jr $ra").
        label = block_builder.curr_label.name
        print(f'Warning: missing "jr $ra" in last block (.{label}).\n')
        meta = InstructionMeta.missing()
        block_builder.add_instruction(Instruction("jr", [Register("ra")], meta))
        block_builder.add_instruction(Instruction("nop", [], meta))
        block_builder.new_block()

    if cond_return_target is not None:
        # Add an empty return block at the end of the function
        meta = InstructionMeta.missing()
        return_instr = Instruction("blr", [], meta)
        block_builder.set_label(Label(cond_return_target.target))
        block_builder.add_instruction(return_instr)
        block_builder.new_block()

    # Throw away whatever is past the last "jr $ra" and return what we have.
    return block_builder.get_blocks()


# Split out dataclass from abc due to a mypy limitation:
# https://github.com/python/mypy/issues/5374
@dataclass(eq=False)
class _BaseNode:
    block: Block
    emit_goto: bool
    parents: List["Node"] = field(init=False, default_factory=list)
    dominators: Set["Node"] = field(init=False, default_factory=set)
    immediate_dominator: Optional["Node"] = field(init=False, default=None)
    immediately_dominates: List["Node"] = field(init=False, default_factory=list)
    postdominators: Set["Node"] = field(init=False, default_factory=set)
    immediate_postdominator: Optional["Node"] = field(init=False, default=None)
    immediately_postdominates: List["Node"] = field(init=False, default_factory=list)
    # This is only populated on the head node of the loop,
    # i.e. there is an invariant `(node.loop is None) or (node.loop.head is node)`
    loop: Optional["NaturalLoop"] = field(init=False, default=None)


class BaseNode(_BaseNode, abc.ABC):
    def name(self) -> str:
        return str(self.block.index)

    @abc.abstractmethod
    def children(self) -> List["Node"]:
        ...

    def __repr__(self) -> str:
        return f"<{self.__class__.__name__}: {self.block.index}>"


@dataclass(eq=False, repr=False)
class BasicNode(BaseNode):
    successor: "Node"
    # Optional link to the TerminalNode, used to make infinite loops reducible.
    # Used by `compute_relations()`, but ignored when emitting code.
    fake_successor: Optional["TerminalNode"] = None

    def children(self) -> List["Node"]:
        # TODO: Should we also include the fallthrough node if `emit_goto` is True?
        if self.fake_successor is not None:
            return [self.successor, self.fake_successor]
        return [self.successor]

    def __str__(self) -> str:
        return "".join(
            [
                f"{self.block}\n",
                f"# {self.block.index} -> {self.successor.block.index}",
                " (loop)" if self.loop else "",
                " (goto)" if self.emit_goto else "",
            ]
        )


@dataclass(eq=False, repr=False)
class ConditionalNode(BaseNode):
    conditional_edge: "Node"
    fallthrough_edge: "Node"

    def children(self) -> List["Node"]:
        if self.conditional_edge == self.fallthrough_edge:
            return [self.conditional_edge]
        return [self.conditional_edge, self.fallthrough_edge]

    def __str__(self) -> str:
        return "".join(
            [
                f"{self.block}\n",
                f"# {self.block.index} -> ",
                f"cond: {self.conditional_edge.block.index}",
                " (loop)" if self.loop else "",
                ", ",
                f"def: {self.fallthrough_edge.block.index}",
                " (goto)" if self.emit_goto else "",
            ]
        )


@dataclass(eq=False, repr=False)
class ReturnNode(BaseNode):
    index: int
    terminal: "TerminalNode"

    def children(self) -> List["Node"]:
        return [self.terminal]

    def name(self) -> str:
        name = super().name()
        return name if self.is_real() else f"{name}.{self.index}"

    def is_real(self) -> bool:
        return self.index == 0

    def __str__(self) -> str:
        return "".join(
            [
                f"{self.block}\n",
                f"# {self.block.index} -> ret",
                " (goto)" if self.emit_goto else "",
            ]
        )


@dataclass(eq=False, repr=False)
class SwitchNode(BaseNode):
    cases: List["Node"]

    def children(self) -> List["Node"]:
        # Deduplicate nodes in `self.cases`
        seen = set()
        children = []
        for node in self.cases:
            if node not in seen:
                seen.add(node)
                children.append(node)
        return children

    def __str__(self) -> str:
        targets = ", ".join(str(c.block.index) for c in self.cases)
        return f"{self.block}\n# {self.block.index} -> {targets}"


@dataclass(eq=False, repr=False)
class TerminalNode(BaseNode):
    """
    This is a fictive node that acts as a common postdominator for every node
    in the flowgraph. There should be exactly one TerminalNode per flowgraph.
    This is sometimes referred to as the "exit node", and having it makes it
    easier to perform interval/structural analysis on the flowgraph.
    This node has no `block_info` or contents: it has no corresponding assembly
    and emits no C code.
    """

    @staticmethod
    def terminal() -> "TerminalNode":
        return TerminalNode(Block(-1, None, "", []), False)

    def children(self) -> List["Node"]:
        return []

    def __str__(self) -> str:
        return "return"


Node = Union[BasicNode, ConditionalNode, ReturnNode, SwitchNode, TerminalNode]


@dataclass(eq=False)
class NaturalLoop:
    """
    Loops are defined by "backedges" `tail->head` where `head`
    dominates `tail` in the control flow graph.

    The loop body is the set of nodes dominated by `head` where there
    is a path from the node to `tail` that does not contain `head`.

    A loop can contain multiple backedges that all point to `head`
    Each backedge is represented by the source node.
    """

    head: Node
    nodes: Set[Node] = field(default_factory=set)
    backedges: Set[Node] = field(default_factory=set)


def build_graph_from_block(
    block: Block,
    blocks: List[Block],
    nodes: List[Node],
    asm_data: AsmData,
    arch: ArchAsm,
) -> Node:
    # Don't reanalyze blocks.
    for node in nodes:
        if node.block == block:
            return node

    new_node: Node
    dummy_node: Any = None
    terminal_node = nodes[0]
    assert isinstance(
        terminal_node, TerminalNode
    ), "expected first node to be TerminalNode"

    def find_block_by_label(label: str) -> Optional[Block]:
        for block in blocks:
            if block.label and block.label.name == label:
                return block
        return None

    # Extract branching instructions from this block.
    jumps: List[Instruction] = [
        inst for inst in block.instructions if arch.is_jump_instruction(inst)
    ]
    assert len(jumps) in [0, 1], "too many jump instructions in one block"

    if len(jumps) == 0:
        # No jumps, i.e. the next block is this node's successor block.
        new_node = BasicNode(block, False, dummy_node)
        nodes.append(new_node)

        # Recursively analyze.
        next_block = blocks[block.index + 1]
        new_node.successor = build_graph_from_block(
            next_block, blocks, nodes, asm_data, arch
        )
    elif len(jumps) == 1:
        # There is a jump. This is either:
        # - a ReturnNode, if it's "jr $ra",
        # - a SwitchNode, if it's "jr $something_else",
        # - a BasicNode, if it's an unconditional branch, or
        # - a ConditionalNode.
        jump = jumps[0]

        if jump.is_return_instruction():
            new_node = ReturnNode(block, False, index=0, terminal=terminal_node)
            nodes.append(new_node)
            return new_node

        if jump.is_jumptable_instruction():
            new_node = SwitchNode(block, False, [])
            nodes.append(new_node)

            jtbl_names = []
            for ins in block.instructions:
                for arg in ins.args:
                    if isinstance(arg, AsmAddressMode):
                        arg = arg.lhs
                    if (
                        isinstance(arg, Macro)
                        and arg.macro_name in ("lo", "l")
                        and isinstance(arg.argument, AsmGlobalSymbol)
                        and any(
                            arg.argument.symbol_name.startswith(prefix)
                            for prefix in ("jtbl", "jpt_", "lbl_")
                        )
                    ):
                        jtbl_names.append(arg.argument.symbol_name)
            if len(jtbl_names) != 1:
                raise DecompFailure(
                    f"Unable to determine jump table for jr instruction {jump.meta.loc_str()}.\n\n"
                    "There must be a read of a variable in the same block as\n"
                    'the instruction, which has a name starting with "jtbl"/"jpt_"/"lbl_".'
                )

            jtbl_name = jtbl_names[0]
            if jtbl_name not in asm_data.values:
                raise DecompFailure(
                    f"Found jr instruction {jump.meta.loc_str()}, but the "
                    "corresponding jump table is not provided.\n"
                    "\n"
                    "Please include it in the input .s file(s), or in an additional file.\n"
                    'It needs to be within ".section .rodata" or ".section .late_rodata".\n'
                )

            jtbl_value = asm_data.values[jtbl_name]
            jtbl_value.is_jtbl = True
            for entry in jtbl_value.data:
                if isinstance(entry, bytes):
                    # We have entered padding, stop reading.
                    break
                entry = entry.lstrip(".")
                case_block = find_block_by_label(entry)
                if case_block is None:
                    raise DecompFailure(f"Cannot find jtbl target {entry}")
                case_node = build_graph_from_block(
                    case_block, blocks, nodes, asm_data, arch
                )
                new_node.cases.append(case_node)
            return new_node

        assert arch.is_branch_instruction(jump)

        # Get the block associated with the jump target.
        branch_label = arch.get_branch_target(jump)
        branch_block = find_block_by_label(branch_label.target)
        if branch_block is None:
            target = branch_label.target
            raise DecompFailure(f"Cannot find branch target {target}")

        is_constant_branch = jump.mnemonic in ["b", "j"]
        emit_goto = jump.meta.emit_goto
        if is_constant_branch:
            # A constant branch becomes a basic edge to our branch target.
            new_node = BasicNode(block, emit_goto, dummy_node)
            nodes.append(new_node)
            # Recursively analyze.
            new_node.successor = build_graph_from_block(
                branch_block, blocks, nodes, asm_data, arch
            )
        else:
            # A conditional branch means the fallthrough block is the next
            # block if the branch isn't.
            new_node = ConditionalNode(block, emit_goto, dummy_node, dummy_node)
            nodes.append(new_node)
            # Recursively analyze this too.
            next_block = blocks[block.index + 1]
            new_node.conditional_edge = build_graph_from_block(
                branch_block, blocks, nodes, asm_data, arch
            )
            new_node.fallthrough_edge = build_graph_from_block(
                next_block, blocks, nodes, asm_data, arch
            )
    return new_node


def is_trivial_return_block(block: Block) -> bool:
    # A heuristic for when a block is a simple "early-return" block.
    # This could be improved.
    stores = ["sb", "sh", "sw", "swc1", "sdc1", "swr", "swl", "jal"]
    return_regs = [Register("v0"), Register("f0")]
    for instr in block.instructions:
        if instr.mnemonic in stores:
            return False
        if any(reg in instr.args for reg in return_regs):
            return False
    return True


def reachable_without(start: Node, end: Node, without: Node) -> bool:
    """Return whether `end` is reachable from `start` with `without` removed."""
    reachable: Set[Node] = set()
    stack: List[Node] = [start]

    while stack:
        node = stack.pop()
        if node == without or node in reachable:
            continue
        reachable.add(node)
        stack.extend(node.children())

    return end in reachable


def build_nodes(
    function: Function, blocks: List[Block], asm_data: AsmData, arch: ArchAsm
) -> List[Node]:
    terminal_node = TerminalNode.terminal()
    graph: List[Node] = [terminal_node]

    if not blocks:
        raise DecompFailure(
            f"Function {function.name} contains no instructions. Maybe it is rodata?"
        )

    # Traverse through the block tree.
    entry_block = blocks[0]
    build_graph_from_block(entry_block, blocks, graph, asm_data, arch)

    # Give the TerminalNode a new index so that it sorts to the end of the list
    assert [n for n in graph if isinstance(n, TerminalNode)] == [terminal_node]
    terminal_node.block.index = max(n.block.index for n in graph) + 1

    # Sort the nodes by index.
    graph.sort(key=lambda node: node.block.index)
    return graph


def is_premature_return(node: Node, edge: Node, nodes: List[Node]) -> bool:
    """Check whether a given edge in the flow graph is an early return."""
    if len(nodes) < 3:
        return False
    antepenultimate_node, final_return_node, terminal_node = nodes[-3:]
    assert isinstance(terminal_node, TerminalNode)
    if not isinstance(edge, ReturnNode) or edge != final_return_node:
        return False
    if not is_trivial_return_block(edge.block):
        # Only trivial return blocks can be used for premature returns,
        # hopefully.
        return False
    if not isinstance(node, BasicNode):
        # We only treat BasicNode's as being able to return early right now.
        # (Handling ConditionalNode's seems to cause assertion failures --
        # might need changes to build_flowgraph_between.)
        return False
    # The only node that is allowed to point to the return node is the node
    # before it in the flow graph list. (You'd think it would be the node
    # with index = return_node.index - 1, but that's not necessarily the
    # case -- some functions have a dead antepenultimate block with a
    # superfluous unreachable return.)
    return node != antepenultimate_node


def duplicate_premature_returns(nodes: List[Node]) -> List[Node]:
    """For each jump to an early return node, create a duplicate return node
    for it to jump to. This ensures nice nesting for the if_statements code,
    and avoids a phi node for the return value."""
    extra_nodes: List[Node] = []
    index = 0
    for node in nodes:
        if (
            isinstance(node, BasicNode)
            and not node.emit_goto
            and is_premature_return(node, node.successor, nodes)
        ):
            assert isinstance(node.successor, ReturnNode)
            index += 1
            n = ReturnNode(
                node.successor.block.clone(),
                False,
                index=index,
                terminal=node.successor.terminal,
            )
            node.successor = n
            extra_nodes.append(n)

    nodes += extra_nodes
    nodes.sort(key=lambda node: node.block.index)

    # Filter nodes to only include ones reachable from the entry node
    queue = {nodes[0]}
    # Always include the TerminalNode (even if it isn't reachable right now)
    reachable_nodes: Set[Node] = {n for n in nodes if isinstance(n, TerminalNode)}
    while queue:
        node = queue.pop()
        reachable_nodes.add(node)
        queue.update(set(node.children()) - reachable_nodes)
    return [n for n in nodes if n in reachable_nodes]


def compute_relations(nodes: List[Node]) -> None:
    """
    Compute dominators, postdominators, and backedges for the set of nodes.
    These are properties of control-flow graphs, for example see:
    https://en.wikipedia.org/wiki/Control-flow_graph
    https://www.cs.princeton.edu/courses/archive/spr04/cos598C/lectures/02-ControlFlow.pdf
    """
    # Calculate parents
    for node in nodes:
        node.parents = []
    for node in nodes:
        for child in node.children():
            child.parents.append(node)

    def compute_dominators(
        entry: Node,
        parents: Callable[[Node], List[Node]],
        dominators: Callable[[Node], Set[Node]],
        immediately_dominates: Callable[[Node], List[Node]],
        set_immediate_dominator: Callable[[Node, Optional[Node]], None],
    ) -> None:
        # See https://en.wikipedia.org/wiki/Dominator_(graph_theory)#Algorithms
        # Note: if `n` is unreachable from `entry`, then *every* node will
        # vacuously belong to `n`'s dominator set.
        for n in nodes:
            dominators(n).clear()
            if n == entry:
                dominators(n).add(n)
            else:
                dominators(n).update(nodes)

        changes = True
        while changes:
            changes = False
            for node in nodes:
                if node == entry:
                    continue
                nset = dominators(node)
                for parent in parents(node):
                    nset = nset.intersection(dominators(parent))
                nset.add(node)
                if len(nset) < len(dominators(node)):
                    assert nset.issubset(dominators(node))
                    dominators(node).intersection_update(nset)
                    changes = True

        # Compute immediate dominator, and the inverse relation
        for node in nodes:
            immediately_dominates(node).clear()
        for node in nodes:
            doms = dominators(node).difference({node})
            # If `node == entry` or the flow graph is not reducible, `doms` may be empty.
            # TODO: Infinite loops could be made reducible by introducing
            # branches like `if (false) { return; }` without breaking semantics
            if doms:
                # There should be a unique max `len(dominators(d))` if the flowgraph
                # is reducible. Fall back to largest index for irreducible graphs.
                imdom = max(doms, key=lambda d: (len(dominators(d)), d.block.index))
                immediately_dominates(imdom).append(node)
                set_immediate_dominator(node, imdom)
            else:
                set_immediate_dominator(node, None)
        for node in nodes:
            immediately_dominates(node).sort(key=lambda x: x.block.index)

    def _set_immediate_dominator(node: Node, imdom: Optional[Node]) -> None:
        node.immediate_dominator = imdom

    def _set_immediate_postdominator(node: Node, impdom: Optional[Node]) -> None:
        node.immediate_postdominator = impdom

    entry = nodes[0]
    terminal = nodes[-1]
    assert isinstance(terminal, TerminalNode)

    # Compute dominators & immediate dominators
    compute_dominators(
        entry=entry,
        parents=lambda n: n.parents,
        dominators=lambda n: n.dominators,
        immediately_dominates=lambda n: n.immediately_dominates,
        set_immediate_dominator=_set_immediate_dominator,
    )

    # Compute postdominators & immediate postdominators
    # This uses the same algorithm as above, but with edges reversed
    compute_dominators(
        entry=terminal,
        parents=lambda n: n.children(),
        dominators=lambda n: n.postdominators,
        immediately_dominates=lambda n: n.immediately_postdominates,
        set_immediate_dominator=_set_immediate_postdominator,
    )

    # Iterate over all edges n -> c and check for backedges, which define natural loops
    for node in nodes:
        for child in node.children():
            if child not in node.dominators:
                continue
            # Found a backedge node -> child where child dominates node; child is the "head" of the loop
            if child.loop is None:
                child.loop = NaturalLoop(child)
            child.loop.nodes |= {child, node}
            child.loop.backedges.add(node)
            for parent in nodes:
                if reachable_without(parent, node, child):
                    child.loop.nodes.add(parent)


def terminate_infinite_loops(nodes: List[Node]) -> None:
    terminal_node = nodes[-1]
    assert isinstance(terminal_node, TerminalNode)

    # Fixed-point iteration
    while True:
        # Find the set of nodes which are rechable from the TerminalNode, backwards
        seen = set()
        queue: Set[Node] = {terminal_node}
        while queue:
            n = queue.pop()
            seen.add(n)
            queue.update(set(n.parents) - seen)

        # Find the BasicNodes which cannot reach the TerminalNode
        # Although it's possible to design asm which has an infinite loop without
        # BasicNodes, it doesn't seem to happen in practice. Keeping these fixups
        # contained keeps the `build_flowgraph_between(...)` logic simpler.
        unterminated_nodes = [
            node for node in nodes if node not in seen and isinstance(node, BasicNode)
        ]
        if not unterminated_nodes:
            # Nothing left to do!
            return

        # Add a "fake" edge from the final BasicNode to the TerminalNode,
        # which is used by `compute_relations()` but is ignored in codegen.
        unterminated_nodes[-1].fake_successor = terminal_node
        compute_relations(nodes)


@dataclass(frozen=True)
class FlowGraph:
    nodes: List[Node]

    def entry_node(self) -> Node:
        return self.nodes[0]

    def terminal_node(self) -> TerminalNode:
        node = self.nodes[-1]
        assert isinstance(node, TerminalNode)
        return node

    def is_reducible(self) -> bool:
        """
        A control flow graph is considered reducible or "well-structured" if:
        1. The edges can be partitioned into two disjoint sets: forward edges
          and back edges
        2. The forward edges form a DAG, with all nodes reachable from the entry
        3. For all back edges A -> B, B dominates A

        We already calculated back edges in `compute_relations`, so we need to
        check that the non-back edges satisfy #2.

        Most C code produces reducible graphs: to produce non-reducible graphs,
        the code either needs a `goto` or an infinite loop, which is rare in
        practice.

        Having a reducible control flow graphs allows us to perform interval analysis:
        we can examine a section of the graph bounded by entry & exit nodes, where
        the exit node postdominates the entry node. In a reducible graph, the backedges
        in loops are unambiguous.

        https://en.wikipedia.org/wiki/Control-flow_graph#Reducibility
        https://www.cs.princeton.edu/courses/archive/spr04/cos598C/lectures/02-ControlFlow.pdf
        https://www.cs.columbia.edu/~suman/secure_sw_devel/Basic_Program_Analysis_CF.pdf
        """

        # Kahn's Algorithm, with backedges excluded
        # https://en.wikipedia.org/wiki/Topological_sorting#Kahn's_algorithm
        seen = set()
        queue = {self.entry_node()}
        incoming_edges: Dict[Node, Set[Node]] = {
            n: set(n.parents) - (n.loop.backedges if n.loop else set())
            for n in self.nodes
        }

        while queue:
            n = queue.pop()
            seen.add(n)
            for s in n.children():
                if s.loop is not None and n in s.loop.backedges:
                    continue
                incoming_edges[s].remove(n)
                if not incoming_edges[s]:
                    queue.add(s)

        if any(v for v in incoming_edges.values()):
            # There are remaining edges: the graph has at least one cycle
            return False
        if len(seen) != len(self.nodes):
            # Not all nodes are reachable from the entry node
            return False

        # Traverse the graph again, but starting at the terminal and following
        # all edges backwards, to ensure that it is possible to reach the exit
        # from every node. We don't need to look for loops this time.
        seen = set()
        queue = {self.terminal_node()}
        while queue:
            n = queue.pop()
            seen.add(n)
            queue.update(set(n.parents) - seen)

        if len(seen) != len(self.nodes):
            # Not all nodes can reach the terminal node
            return False
        return True

    def reset_block_info(self) -> None:
        for node in self.nodes:
            node.block.block_info = None


def build_flowgraph(function: Function, asm_data: AsmData, arch: ArchAsm) -> FlowGraph:
    blocks = build_blocks(function, asm_data, arch)
    nodes = build_nodes(function, blocks, asm_data, arch)
    nodes = duplicate_premature_returns(nodes)
    compute_relations(nodes)
    terminate_infinite_loops(nodes)
    return FlowGraph(nodes)


def visualize_flowgraph(flow_graph: FlowGraph) -> str:
    import graphviz as g

    fmt = Formatter(debug=True)
    dot = g.Digraph(
        node_attr={
            "shape": "rect",
            "fontname": "Monospace",
        },
        edge_attr={
            "fontname": "Monospace",
        },
    )
    for node in flow_graph.nodes:
        block_info: Optional[Any] = node.block.block_info
        # In Graphviz, "\l" makes the preceeding text left-aligned, and inserts a newline
        label = f"// Node {node.name()}\l"
        if block_info:
            label += "".join(
                w.format(fmt) + "\l" for w in block_info.to_write if w.should_write()
            )
        dot.node(node.name())
        if isinstance(node, BasicNode):
            dot.edge(node.name(), node.successor.name(), color="black")
        elif isinstance(node, ConditionalNode):
            if block_info:
                label += f"if ({block_info.branch_condition.format(fmt)})\l"
            dot.edge(node.name(), node.fallthrough_edge.name(), label="F", color="blue")
            dot.edge(node.name(), node.conditional_edge.name(), label="T", color="red")
        elif isinstance(node, ReturnNode):
            if block_info and block_info.return_value:
                label += f"return ({block_info.return_value.format(fmt)});\l"
            else:
                label += "return;\l"
            dot.edge(node.name(), node.terminal.name())
        elif isinstance(node, SwitchNode):
            assert block_info is not None
            switch_control = block_info.switch_control
            label += f"switch ({switch_control.control_expr.format(fmt)})\l"
            for i, case in enumerate(node.cases):
                dot.edge(
                    node.name(),
                    case.name(),
                    label=str(i + switch_control.offset),
                    color="green",
                )
        else:
            assert isinstance(node, TerminalNode)
            label += "// exit\l"
        dot.node(node.name(), label=label)
    svg_bytes: bytes = dot.pipe("svg")
    return svg_bytes.decode("utf-8", "replace")<|MERGE_RESOLUTION|>--- conflicted
+++ resolved
@@ -30,6 +30,9 @@
     Register,
     parse_instruction,
 )
+
+# TODO
+mips = False
 
 
 @dataclass(eq=False)
@@ -264,17 +267,12 @@
         if isinstance(label, Label) and label.name in asm_data.mentioned_labels
     }
     for item in function.body:
-<<<<<<< HEAD
         if (
             isinstance(item, Instruction)
-            and item.is_branch_instruction()
-            and not item.is_conditional_return_instruction()
+            and arch.is_branch_instruction(item)
+            and not arch.is_conditional_return_instruction(item)
         ):
-            labels_used.add(item.get_branch_target().target)
-=======
-        if isinstance(item, Instruction) and arch.is_branch_instruction(item):
             labels_used.add(arch.get_branch_target(item).target)
->>>>>>> affb7165
 
     new_function = function.bodyless_copy()
     for item in function.body:
@@ -284,11 +282,7 @@
     return new_function
 
 
-<<<<<<< HEAD
-def simplify_standard_patterns(function: Function, mips: bool = False) -> Function:
-=======
 def simplify_standard_patterns(function: Function, arch: ArchAsm) -> Function:
->>>>>>> affb7165
     """Detect and simplify various standard patterns emitted by IDO and GCC."""
     BodyPart = Union[Instruction, Label]
     PatternPart = Union[Instruction, Label, None]
@@ -743,24 +737,13 @@
     return new_function
 
 
-<<<<<<< HEAD
-def build_blocks(
-    function: Function, asm_data: AsmData, mips: bool = False
-) -> List[Block]:
-    verify_no_trailing_delay_slot(function)
-    if mips:
-        function = normalize_likely_branches(function)
-    function = prune_unreferenced_labels(function, asm_data)
-    function = simplify_standard_patterns(function, mips=mips)
-    function = prune_unreferenced_labels(function, asm_data)
-=======
 def build_blocks(function: Function, asm_data: AsmData, arch: ArchAsm) -> List[Block]:
     verify_no_trailing_delay_slot(function, arch)
-    function = normalize_likely_branches(function, arch)
+    if mips:
+        function = normalize_likely_branches(function, arch)
     function = prune_unreferenced_labels(function, asm_data, arch)
     function = simplify_standard_patterns(function, arch)
     function = prune_unreferenced_labels(function, asm_data, arch)
->>>>>>> affb7165
 
     block_builder = BlockBuilder()
 
@@ -777,8 +760,7 @@
             block_builder.set_label(item)
             return
 
-<<<<<<< HEAD
-        if item.is_conditional_return_instruction():
+        if arch.is_conditional_return_instruction(item):
             if cond_return_target is None:
                 cond_return_target = JumpTarget(f"_conditionalreturn_")
             # Strip the "lr" off of the instruction
@@ -790,10 +772,7 @@
             block_builder.new_block()
             return
 
-        if mips and not item.is_delay_slot_instruction():
-=======
-        if not arch.is_delay_slot_instruction(item):
->>>>>>> affb7165
+        if mips and not arch.is_delay_slot_instruction(item):
             block_builder.add_instruction(item)
             return
 
@@ -834,23 +813,14 @@
                     ]
                 raise DecompFailure("\n".join(msg))
 
-<<<<<<< HEAD
-        if next_item is not None and next_item.is_delay_slot_instruction():
-=======
-        if arch.is_delay_slot_instruction(next_item):
->>>>>>> affb7165
+        if next_item is not None and arch.is_delay_slot_instruction(next_item):
             raise DecompFailure(
                 f"Two delay slot instructions in a row is not supported:\n{item}\n{next_item}"
             )
 
-<<<<<<< HEAD
-        if item.is_branch_likely_instruction():
+        if arch.is_branch_likely_instruction(item):
             assert next_item is not None
-            target = item.get_branch_target()
-=======
-        if arch.is_branch_likely_instruction(item):
             target = arch.get_branch_target(item)
->>>>>>> affb7165
             branch_likely_counts[target.target] += 1
             index = branch_likely_counts[target.target]
             mn_inverted = invert_branch_mnemonic(item.mnemonic[:-1])
@@ -1137,12 +1107,12 @@
         # - a ConditionalNode.
         jump = jumps[0]
 
-        if jump.is_return_instruction():
+        if arch.is_return_instruction(jump):
             new_node = ReturnNode(block, False, index=0, terminal=terminal_node)
             nodes.append(new_node)
             return new_node
 
-        if jump.is_jumptable_instruction():
+        if arch.is_jumptable_instruction(jump):
             new_node = SwitchNode(block, False, [])
             nodes.append(new_node)
 
