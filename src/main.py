import argparse
import sys
import traceback
from typing import List, Optional

from .c_types import TypeMap, build_typemap, dump_typemap
from .error import DecompFailure
from .flow_graph import FlowGraph, build_flowgraph, visualize_flowgraph
from .loop_rerolling import reroll_loops
from .if_statements import get_function_text
from .options import CodingStyle, Options
from .parse_file import Function, MIPSFile, Rodata, parse_file
from .translate import translate_to_ast


def decompile_function(
    options: Options, function: Function, rodata: Rodata, typemap: Optional[TypeMap]
) -> None:
    if options.print_assembly:
        print(function)
        print()

    flowgraph: FlowGraph = build_flowgraph(function, rodata)

    if options.loop_rerolling:
        flowgraph = reroll_loops(flowgraph)

    if options.visualize_flowgraph:
        visualize_flowgraph(flowgraph)
        return

    function_info = translate_to_ast(function, flowgraph, options, rodata, typemap)
    function_text = get_function_text(function_info, options)
    print(function_text)


def run(options: Options) -> int:
    mips_file: MIPSFile
    typemap: Optional[TypeMap] = None
    try:
        if options.filename == "-":
            mips_file = parse_file(sys.stdin, options)
        else:
            with open(options.filename, "r", encoding="utf-8-sig") as f:
                mips_file = parse_file(f, options)

        # Move over jtbl rodata from files given by --rodata
        for rodata_file in options.rodata_files:
            with open(rodata_file, "r", encoding="utf-8-sig") as f:
                sub_file = parse_file(f, options)
                sub_file.rodata.merge_into(mips_file.rodata)

        if options.c_context is not None:
            with open(options.c_context, "r", encoding="utf-8-sig") as f:
                typemap = build_typemap(f.read())
    except (OSError, DecompFailure) as e:
        print(e)
        return 1

    if options.dump_typemap:
        assert typemap
        dump_typemap(typemap)
        return 0

    if options.function_index_or_name is None:
        has_error = False
        for index, fn in enumerate(mips_file.functions):
            if index != 0:
                print()
            try:
                decompile_function(options, fn, mips_file.rodata, typemap)
            except DecompFailure as e:
                print(f"Failed to decompile function {fn.name}:\n\n{e}")
                has_error = True
            except Exception:
                print(f"Internal error while decompiling function {fn.name}:\n")
                traceback.print_exc()
                has_error = True
        if has_error:
            return 1
    else:
        try:
            index = int(options.function_index_or_name)
            count = len(mips_file.functions)
            if not (0 <= index < count):
                print(
                    f"Function index {index} is out of bounds (must be between "
                    f"0 and {count - 1}).",
                    file=sys.stderr,
                )
                return 1
            function = mips_file.functions[index]
        except ValueError:
            name = options.function_index_or_name
            try:
                function = next(fn for fn in mips_file.functions if fn.name == name)
            except StopIteration:
                print(f"Function {name} not found.", file=sys.stderr)
                return 1

        try:
            decompile_function(options, function, mips_file.rodata, typemap)
        except DecompFailure as e:
            print(f"Failed to decompile function {function.name}:\n\n{e}")
            return 1
    return 0


def parse_flags(flags: List[str]) -> Options:
    parser = argparse.ArgumentParser(description="Decompile MIPS assembly to C.")
    parser.add_argument("filename", help="input filename")
    parser.add_argument("function", help="function index or name", nargs="?")
    parser.add_argument(
        "--debug", dest="debug", help="print debug info", action="store_true"
    )
    parser.add_argument(
        "--void",
        dest="void",
        help="assume the decompiled function returns void",
        action="store_true",
    )
    parser.add_argument(
        "--no-ifs",
        dest="ifs",
        help="disable control flow generation; emit gotos for everything",
        action="store_false",
    )
    parser.add_argument(
        "--no-andor",
        dest="andor_detection",
        help="disable detection of &&/||",
        action="store_false",
    )
    parser.add_argument(
<<<<<<< HEAD
        "--no-reroll",
        dest="loop_rerolling",
        help="disable detection and fixing of unrolled loops",
        action="store_false",
=======
        "--no-casts",
        dest="skip_casts",
        help="don't emit any type casts",
        action="store_true",
>>>>>>> 3ec45aad
    )
    parser.add_argument(
        "--goto",
        metavar="PATTERN",
        dest="goto_patterns",
        action="append",
        default=["GOTO"],
        help="emit gotos for branches on lines containing this substring "
        '(possibly within a comment). Default: "GOTO". Multiple '
        "patterns are allowed.",
    )
    parser.add_argument(
        "--rodata",
        metavar="ASM_FILE",
        dest="rodata_files",
        action="append",
        default=[],
        help="read jump table data from this file",
    )
    parser.add_argument(
        "--stop-on-error",
        dest="stop_on_error",
        help="stop when encountering any error",
        action="store_true",
    )
    parser.add_argument(
        "--print-assembly",
        dest="print_assembly",
        help="print assembly of function to decompile",
        action="store_true",
    )
    parser.add_argument(
        "--visualize",
        dest="visualize",
        action="store_true",
        help="display a visualization of the control flow graph using graphviz",
    )
    parser.add_argument(
        "--allman",
        dest="allman",
        action="store_true",
        help="put braces on separate lines",
    )
    parser.add_argument(
        "-D",
        dest="defined",
        action="append",
        default=[],
        help="mark preprocessor constant as defined",
    )
    parser.add_argument(
        "-U",
        dest="undefined",
        action="append",
        default=[],
        help="mark preprocessor constant as undefined",
    )
    parser.add_argument(
        "--context",
        metavar="C_FILE",
        dest="c_context",
        help="read variable types/function signatures/structs from an existing C file. "
        "The file must already have been processed by the C preprocessor.",
    )
    parser.add_argument(
        "--dump-typemap",
        dest="dump_typemap",
        action="store_true",
        help="dump information about all functions and structs from the provided C "
        "context. Mainly useful for debugging.",
    )
    parser.add_argument(
        "--pdb-translate",
        dest="pdb_translate",
        action="store_true",
        help=argparse.SUPPRESS,
    )
    args = parser.parse_args(flags)
    preproc_defines = {
        **{d: 0 for d in args.undefined},
        **{d.split("=")[0]: 1 for d in args.defined},
    }
    coding_style = CodingStyle(
        newline_after_function=args.allman,
        newline_after_if=args.allman,
        newline_before_else=args.allman,
    )
    function = args.function
    if function == "all":
        # accept "all" as "all functions in file", for compat reasons.
        function = None
    return Options(
        filename=args.filename,
        function_index_or_name=function,
        debug=args.debug,
        void=args.void,
        ifs=args.ifs,
        andor_detection=args.andor_detection,
<<<<<<< HEAD
        loop_rerolling=args.loop_rerolling,
=======
        skip_casts=args.skip_casts,
>>>>>>> 3ec45aad
        goto_patterns=args.goto_patterns,
        rodata_files=args.rodata_files,
        stop_on_error=args.stop_on_error,
        print_assembly=args.print_assembly,
        visualize_flowgraph=args.visualize,
        c_context=args.c_context,
        dump_typemap=args.dump_typemap,
        pdb_translate=args.pdb_translate,
        preproc_defines=preproc_defines,
        coding_style=coding_style,
    )


def main() -> None:
    # Large functions can sometimes require a higher recursion limit than the
    # CPython default. Cap to INT_MAX to avoid an OverflowError, though.
    sys.setrecursionlimit(min(2 ** 31 - 1, 10 * sys.getrecursionlimit()))
    options = parse_flags(sys.argv[1:])
    sys.exit(run(options))


if __name__ == "__main__":
    main()<|MERGE_RESOLUTION|>--- conflicted
+++ resolved
@@ -132,17 +132,16 @@
         action="store_false",
     )
     parser.add_argument(
-<<<<<<< HEAD
         "--no-reroll",
         dest="loop_rerolling",
         help="disable detection and fixing of unrolled loops",
         action="store_false",
-=======
+    )
+    parser.add_argument(
         "--no-casts",
         dest="skip_casts",
         help="don't emit any type casts",
         action="store_true",
->>>>>>> 3ec45aad
     )
     parser.add_argument(
         "--goto",
@@ -241,11 +240,8 @@
         void=args.void,
         ifs=args.ifs,
         andor_detection=args.andor_detection,
-<<<<<<< HEAD
         loop_rerolling=args.loop_rerolling,
-=======
         skip_casts=args.skip_casts,
->>>>>>> 3ec45aad
         goto_patterns=args.goto_patterns,
         rodata_files=args.rodata_files,
         stop_on_error=args.stop_on_error,
